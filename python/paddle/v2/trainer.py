import collections

import py_paddle.swig_paddle as api

from data_feeder import DataFeeder
from topology import Topology
from . import event as v2_event
from . import optimizer as v2_optimizer
from . import parameters as v2_parameters

__all__ = ['ITrainer', 'SGD']


def default_event_handler(event):
    """
    Default event handler. It will print some log and save mode.

    TODO(yuyang18): Complete it!
    :param event:
    :return:
    """
    pass


class ITrainer(object):
    """
    The interface of Trainer. The only exposed method is `train`.
    """

    def train(self, reader, topology, parameters, event_handler=None):
        """
        train method.

        :param reader:
        :param topology:
        :param parameters:
        :param event_handler:
        :return:
        """

        raise NotImplementedError()


class SGD(ITrainer):
    def __init__(self, cost, parameters, update_equation):
        """
        Simple SGD Trainer.

        :param update_equation: The optimizer object.
        :type update_equation: v2_optimizer.Optimizer
        """

        if not isinstance(parameters, v2_parameters.Parameters):
            raise TypeError('parameters should be parameters')

        if not isinstance(update_equation, v2_optimizer.Optimizer):
            raise TypeError("update equation parameter must be "
                            "paddle.v2.optimizer.Optimizer")
        topology = Topology(cost)
        self.__optimizer__ = update_equation
        self.__topology__ = topology
        self.__parameters__ = parameters
        self.__topology_in_proto__ = topology.proto()
        self.__data_types__ = topology.data_type()
        gm = api.GradientMachine.createFromConfigProto(
            self.__topology_in_proto__, api.CREATE_MODE_NORMAL,
            self.__optimizer__.enable_types())
        assert isinstance(gm, api.GradientMachine)
        parameters.append_gradient_machine(gm)
        self.__gradient_machine__ = gm
        self.__gradient_machine__.randParameters()

    def train(self, reader, num_passes=1, event_handler=None, reader_dict=None):
        """
        Training method. Will train num_passes of input data.

        :param reader:
        :param topology: Network Topology, use one or more Layers to represent it.
        :param parameters: The parameter pools.
        :param num_passes: The total train passes.
        :param event_handler: Event handler. A method will be invoked when event
                              occurred.
        :type event_handler: (BaseEvent) => None
        :return:
        """
        if event_handler is None:
            event_handler = default_event_handler

        if reader_dict is None:
            reader_dict = self.default_reader_dict()

        __check_train_args__(**locals())

        updater = self.__optimizer__.create_local_updater()
        updater.init(self.__gradient_machine__)

        self.__gradient_machine__.start()
        batch_evaluator = self.__gradient_machine__.makeEvaluator()
        assert isinstance(batch_evaluator, api.Evaluator)
        pass_evaluator = self.__gradient_machine__.makeEvaluator()
        assert isinstance(pass_evaluator, api.Evaluator)
        out_args = api.Arguments.createArguments(0)

        feeder = DataFeeder(self.__data_types__, reader_dict)

        for pass_id in xrange(num_passes):
            event_handler(v2_event.BeginPass(pass_id))
            pass_evaluator.start()
            updater.startPass()
            total_cost_sum = 0
            total_batch = 0
            for batch_id, data_batch in enumerate(reader()):
                batch_evaluator.start()
                event_handler(
                    v2_event.BeginIteration(
                        pass_id=pass_id, batch_id=batch_id))
                pass_type = updater.startBatch(len(data_batch))
                self.__gradient_machine__.forwardBackward(
                    feeder(data_batch), out_args, pass_type)
                self.__gradient_machine__.eval(pass_evaluator)
                self.__gradient_machine__.eval(batch_evaluator)
                for each_param in self.__gradient_machine__.getNonStaticParameters(
                ):
                    updater.update(each_param)
<<<<<<< HEAD
                # Get cost. We use numpy to calculate total cost for this batch.
                cost_vec = out_args.getSlotValue(0)
                cost_vec = cost_vec.copyToNumpyMat()
                cost = cost_vec.sum() / len(data_batch)
                total_cost_sum += cost_vec.sum()
                total_batch += len(data_batch)
=======
                cost_sum = out_args.sumCosts()
                cost = cost_sum / len(data_batch)
>>>>>>> 6cb78c6e
                updater.finishBatch(cost)
                batch_evaluator.finish()
                event_handler(
                    v2_event.EndIteration(
                        pass_id=pass_id,
                        batch_id=batch_id,
                        cost=cost,
                        evaluator=batch_evaluator))

            updater.finishPass()
            pass_evaluator.finish()
            event_handler(
                v2_event.EndPass(
                    pass_id,
                    cost=total_cost_sum / total_batch,
                    evaluator=pass_evaluator))
        self.__gradient_machine__.finish()

    def default_reader_dict(self):
        reader_dict = dict()
        for i, tp in enumerate(self.__data_types__):
            reader_dict[tp[0]] = i
        return reader_dict

    def test(self, reader, reader_dict=None):
        if reader_dict is None:
            reader_dict = self.default_reader_dict()

        feeder = DataFeeder(self.__data_types__, reader_dict)
        evaluator = self.__gradient_machine__.makeEvaluator()
        out_args = api.Arguments.createArguments(0)
        evaluator.start()
        total_cost = 0
        num_samples = 0.0
        for data_batch in reader():
            num_samples += len(data_batch)
            self.__gradient_machine__.forward(
                feeder(data_batch), out_args, api.PASS_TEST)
            total_cost += out_args.sumCosts()
            self.__gradient_machine__.eval(evaluator)

        evaluator.finish()
        return v2_event.TestResult(
            evaluator=evaluator, cost=total_cost / num_samples)


def __check_train_args__(reader, event_handler, **kwargs):
    """
    Check train function's argument types
    """
    if not callable(reader) or not isinstance(reader(), collections.Iterator):
        raise TypeError('train_data_reader should be a function, '
                        'which can return a iterator')
    if not callable(event_handler):
        raise TypeError('event handler should be a function')<|MERGE_RESOLUTION|>--- conflicted
+++ resolved
@@ -107,8 +107,6 @@
             event_handler(v2_event.BeginPass(pass_id))
             pass_evaluator.start()
             updater.startPass()
-            total_cost_sum = 0
-            total_batch = 0
             for batch_id, data_batch in enumerate(reader()):
                 batch_evaluator.start()
                 event_handler(
@@ -122,17 +120,8 @@
                 for each_param in self.__gradient_machine__.getNonStaticParameters(
                 ):
                     updater.update(each_param)
-<<<<<<< HEAD
-                # Get cost. We use numpy to calculate total cost for this batch.
-                cost_vec = out_args.getSlotValue(0)
-                cost_vec = cost_vec.copyToNumpyMat()
-                cost = cost_vec.sum() / len(data_batch)
-                total_cost_sum += cost_vec.sum()
-                total_batch += len(data_batch)
-=======
                 cost_sum = out_args.sumCosts()
                 cost = cost_sum / len(data_batch)
->>>>>>> 6cb78c6e
                 updater.finishBatch(cost)
                 batch_evaluator.finish()
                 event_handler(
@@ -144,11 +133,7 @@
 
             updater.finishPass()
             pass_evaluator.finish()
-            event_handler(
-                v2_event.EndPass(
-                    pass_id,
-                    cost=total_cost_sum / total_batch,
-                    evaluator=pass_evaluator))
+            event_handler(v2_event.EndPass(pass_id, evaluator=pass_evaluator))
         self.__gradient_machine__.finish()
 
     def default_reader_dict(self):
