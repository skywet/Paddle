import unittest
import numpy as np
from op_test import OpTest


def conv2d_forward_naive(input, filter, group, conv_param):
    in_n, in_c, in_h, in_w = input.shape
    out_c, f_c, f_h, f_w = filter.shape
    assert f_c * group == in_c
    assert np.mod(out_c, group) == 0
    sub_out_c = out_c / group

    stride, pad = conv_param['stride'], conv_param['pad']
    out_h = 1 + (in_h + 2 * pad[0] - f_h) / stride[0]
    out_w = 1 + (in_w + 2 * pad[1] - f_w) / stride[1]
    out = np.zeros((in_n, out_c, out_h, out_w))

    input_pad = np.pad(input, ((0, ), (0, ), (pad[0], ), (pad[1], )),
                       mode='constant',
                       constant_values=0)
    for i in range(out_h):
        for j in range(out_w):
            for g in range(group):
                input_pad_masked = input_pad[:, g * f_c:(
                    g + 1) * f_c, i * stride[0]:i * stride[0] + f_h, j * stride[
                        1]:j * stride[1] + f_w]
                f_sub = filter[g * sub_out_c:(g + 1) * sub_out_c, :, :, :]
                for k in range(sub_out_c):
                    out[:, g * sub_out_c + k, i, j] = np.sum(input_pad_masked *
                                                             f_sub[k, :, :, :],
                                                             axis=(1, 2, 3))

    return out


class TestConv2dOp(OpTest):
    def setUp(self):
        self.init_groups()
<<<<<<< HEAD
        self.op_type = "conv2d"
        pad = [0, 0]
        stride = [1, 1]
        input_size = [2, 3, 5, 5]  # NCHW
        assert np.mod(input_size[1], self.groups) == 0
        f_c = input_size[1] / self.groups
        filter_size = [6, f_c, 3, 3]

        conv2d_param = {'stride': stride, 'pad': pad}

        input = np.random.random(input_size).astype("float32")
        filter = np.random.random(filter_size).astype("float32")
=======
        self.init_optype()
        batch_size = 2
        input_channels = 3
        input_height = 5
        input_width = 5
        output_channels = 6
        filter_height = 3
        filter_width = 3
        stride = 1
        padding = 0
        output_height = (input_height - filter_height + 2 * padding
                         ) / stride + 1
        output_width = (input_width - filter_width + 2 * padding) / stride + 1
        input = np.random.random((batch_size, input_channels, input_height,
                                  input_width)).astype("float32")

        filter = np.random.random(
            (output_channels, input_channels / self.groups, filter_height,
             filter_width)).astype("float32")
        output = np.ndarray(
            (batch_size, output_channels, output_height, output_width))

        self.inputs = {'Input': input, 'Filter': filter}
        self.attrs = {
            'strides': [1, 1],
            'paddings': [0, 0],
            'dilations': [1, 1],
            'groups': self.groups
        }

        output_group_channels = output_channels / self.groups
        input_group_channels = input_channels / self.groups
        for batchid in xrange(batch_size):
            for group in xrange(self.groups):
                for outchannelid in range(group * output_group_channels,
                                          (group + 1) * output_group_channels):
                    for rowid in xrange(output_height):
                        for colid in xrange(output_width):
                            start_h = (rowid * stride) - padding
                            start_w = (colid * stride) - padding
                            output_value = 0.0
                            for inchannelid in range(
                                    group * input_group_channels,
                                (group + 1) * input_group_channels):
                                for frowid in xrange(filter_height):
                                    for fcolid in xrange(filter_width):
                                        input_value = 0.0
                                        inrowid = start_h + frowid
                                        incolid = start_w + fcolid
                                        if ((inrowid >= 0 and
                                             inrowid < input_height) and
                                            (incolid >= 0 and
                                             incolid < input_width)):
                                            input_value = input[batchid][
                                                inchannelid][inrowid][incolid]
                                        filter_value = filter[outchannelid][
                                            inchannelid % input_group_channels][
                                                frowid][fcolid]
                                        output_value += input_value * filter_value
                            output[batchid][outchannelid][rowid][
                                colid] = output_value
>>>>>>> 2daba040

        output = conv2d_forward_naive(input, filter, self.groups, conv2d_param)

        self.inputs = {'Input': input, 'Filter': filter}
        self.attrs = {'strides': stride, 'paddings': pad, 'groups': self.groups}
        self.outputs = {'Output': output}

    def test_check_output(self):
        self.check_output()

    def test_check_grad(self):
        self.check_grad(
            set(['Input', 'Filter']), 'Output', max_relative_error=0.05)

    def test_check_grad_no_filter(self):
        self.check_grad(
            ['Input'],
            'Output',
            max_relative_error=0.05,
            no_grad_set=set(['Filter']))

    def test_check_grad_no_input(self):
        self.check_grad(
            ['Filter'],
            'Output',
            max_relative_error=0.05,
            no_grad_set=set(['Input']))

    def init_groups(self):
        self.groups = 1

    def init_optype(self):
        self.op_type = "conv2d"


class TestWithGroup(TestConv2dOp):
    def init_groups(self):
        self.groups = 3


class TestCudnn2d(TestConv2dOp):
    def init_optype(self):
        self.op_type = "conv_cudnn"


class TestCudnn2dWithGroup(TestConv2dOp):
    def init_optype(self):
        self.op_type = "conv_cudnn"

    def init_groups(self):
        self.groups = 3


if __name__ == '__main__':
    unittest.main()<|MERGE_RESOLUTION|>--- conflicted
+++ resolved
@@ -36,8 +36,7 @@
 class TestConv2dOp(OpTest):
     def setUp(self):
         self.init_groups()
-<<<<<<< HEAD
-        self.op_type = "conv2d"
+        self.init_optype()
         pad = [0, 0]
         stride = [1, 1]
         input_size = [2, 3, 5, 5]  # NCHW
@@ -46,77 +45,18 @@
         filter_size = [6, f_c, 3, 3]
 
         conv2d_param = {'stride': stride, 'pad': pad}
-
         input = np.random.random(input_size).astype("float32")
         filter = np.random.random(filter_size).astype("float32")
-=======
-        self.init_optype()
-        batch_size = 2
-        input_channels = 3
-        input_height = 5
-        input_width = 5
-        output_channels = 6
-        filter_height = 3
-        filter_width = 3
-        stride = 1
-        padding = 0
-        output_height = (input_height - filter_height + 2 * padding
-                         ) / stride + 1
-        output_width = (input_width - filter_width + 2 * padding) / stride + 1
-        input = np.random.random((batch_size, input_channels, input_height,
-                                  input_width)).astype("float32")
-
-        filter = np.random.random(
-            (output_channels, input_channels / self.groups, filter_height,
-             filter_width)).astype("float32")
-        output = np.ndarray(
-            (batch_size, output_channels, output_height, output_width))
-
-        self.inputs = {'Input': input, 'Filter': filter}
-        self.attrs = {
-            'strides': [1, 1],
-            'paddings': [0, 0],
-            'dilations': [1, 1],
-            'groups': self.groups
-        }
-
-        output_group_channels = output_channels / self.groups
-        input_group_channels = input_channels / self.groups
-        for batchid in xrange(batch_size):
-            for group in xrange(self.groups):
-                for outchannelid in range(group * output_group_channels,
-                                          (group + 1) * output_group_channels):
-                    for rowid in xrange(output_height):
-                        for colid in xrange(output_width):
-                            start_h = (rowid * stride) - padding
-                            start_w = (colid * stride) - padding
-                            output_value = 0.0
-                            for inchannelid in range(
-                                    group * input_group_channels,
-                                (group + 1) * input_group_channels):
-                                for frowid in xrange(filter_height):
-                                    for fcolid in xrange(filter_width):
-                                        input_value = 0.0
-                                        inrowid = start_h + frowid
-                                        incolid = start_w + fcolid
-                                        if ((inrowid >= 0 and
-                                             inrowid < input_height) and
-                                            (incolid >= 0 and
-                                             incolid < input_width)):
-                                            input_value = input[batchid][
-                                                inchannelid][inrowid][incolid]
-                                        filter_value = filter[outchannelid][
-                                            inchannelid % input_group_channels][
-                                                frowid][fcolid]
-                                        output_value += input_value * filter_value
-                            output[batchid][outchannelid][rowid][
-                                colid] = output_value
->>>>>>> 2daba040
 
         output = conv2d_forward_naive(input, filter, self.groups, conv2d_param)
 
         self.inputs = {'Input': input, 'Filter': filter}
-        self.attrs = {'strides': stride, 'paddings': pad, 'groups': self.groups}
+        self.attrs = {
+            'strides': stride,
+            'paddings': pad,
+            'groups': self.groups,
+            'dilations': [1, 1]
+        }
         self.outputs = {'Output': output}
 
     def test_check_output(self):
