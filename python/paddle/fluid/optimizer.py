# Copyright (c) 2018 PaddlePaddle Authors. All Rights Reserved.
#
# Licensed under the Apache License, Version 2.0 (the "License");
# you may not use this file except in compliance with the License.
# You may obtain a copy of the License at
#
#     http://www.apache.org/licenses/LICENSE-2.0
#
# Unless required by applicable law or agreed to in writing, software
# distributed under the License is distributed on an "AS IS" BASIS,
# WITHOUT WARRANTIES OR CONDITIONS OF ANY KIND, either express or implied.
# See the License for the specific language governing permissions and
# limitations under the License.

from __future__ import print_function

from collections import defaultdict
from .wrapped_decorator import signature_safe_contextmanager

from paddle.fluid.framework import Program, Variable, name_scope, default_main_program, default_startup_program
from paddle.fluid.distribute_lookup_table import find_distributed_lookup_table

from . import framework
from . import layers
from . import unique_name
from .backward import append_backward
from .clip import append_gradient_clip_ops, error_clip_callback
from .framework import program_guard
from .initializer import Constant
from .layer_helper import LayerHelper
from .layers import ops
from .regularizer import append_regularization_ops
<<<<<<< HEAD
from .imperative import base as imperative_base
from .imperative.learning_rate_scheduler import LearningRateDecay
=======
>>>>>>> 4c1ec41d
from paddle.fluid import core
from paddle.fluid.layers import tensor
from functools import reduce
import copy

__all__ = [
    'SGD', 'Momentum', 'Adagrad', 'Adam', 'Adamax', 'DecayedAdagrad', 'Ftrl',
    'SGDOptimizer', 'MomentumOptimizer', 'AdagradOptimizer', 'AdamOptimizer',
    'AdamaxOptimizer', 'DecayedAdagradOptimizer', 'RMSPropOptimizer',
    'FtrlOptimizer', 'Adadelta', 'ModelAverage', 'LarsMomentum',
    'LarsMomentumOptimizer', 'DGCMomentumOptimizer'
]


class Optimizer(object):
    """Optimizer Base class.

    Define the common interface of an optimizer.
    User should not use this class directly,
    but need to use one of it's implementation.
    """

    def __init__(self, learning_rate, regularization=None, name=None):
        if framework._in_imperative_mode():
            if not isinstance(learning_rate, float) and \
                    not isinstance(learning_rate, LearningRateDecay):
                raise TypeError(
                    "learning rate should be float or LearningRateDecay, got %s here"
                    % type(learning_rate))
        else:
            if not isinstance(learning_rate, float) and \
                    not isinstance(learning_rate, framework.Variable):
                raise TypeError(
                    "learning rate should be float or Variable, got %s here" %
                    type(learning_rate))

        self._name = name
        self.regularization = regularization
        self._learning_rate = learning_rate
        # the learning rate type should be inferenced from loss
        self._dtype = None
        # each program should have a independent learning rate
        # program -> Variable(learning_rate)
        self._learning_rate_map = dict()
        if isinstance(self._learning_rate, framework.Variable):
            self._learning_rate_map[framework.default_main_program(
            )] = self._learning_rate
        # Dictionary of accumulators. Some optimizer subclasses need to
        # allocate and manage extra variables associated with the parameters
        # to train. These variables are called accumulators.
        # {accum_name : { paramter_name : accumulator_for_parameter, ...}, ...}
        self._accumulators = defaultdict(lambda: dict())
        self.helper = None
        self._opti_name_list = []

    def get_opti_var_name_list(self):
        return self._opti_name_list

    def _create_global_learning_rate(self):
        if imperative_base.enabled():
            # create learning rate Variable
            if isinstance(self._learning_rate, float):
                lr = self._global_learning_rate()

                if isinstance(lr, framework.Variable):
                    return
                else:
                    self._learning_rate_map[framework.default_main_program(
                    )] = layers.create_global_var(
                        name=unique_name.generate("learning_rate"),
                        shape=[1],
                        value=float(self._learning_rate),
                        dtype='float32' if self._dtype is None else self._dtype,
                        persistable=True)
            # get learning rate Variable from LearningRateDecay
            elif isinstance(self._learning_rate, LearningRateDecay):
                self._learning_rate_map[framework.default_main_program(
                )] = self._learning_rate()
            else:
                raise TypeError(
                    "optimizer's learning rate must be float or LearningRateDecay"
                )
        else:
            lr = self._global_learning_rate()

            if isinstance(lr, framework.Variable):
                return
            else:
                if not isinstance(self._learning_rate, float):
                    raise TypeError(
                        "learning rate variable is create outside optimizer,"
                        "can not create new learning rate variable for new program"
                    )

            # create learning rate in the current main program
            self._learning_rate_map[framework.default_main_program(
            )] = layers.create_global_var(
                name=unique_name.generate("learning_rate"),
                shape=[1],
                value=float(self._learning_rate),
                dtype='float32' if self._dtype is None else self._dtype,
                persistable=True)

    def _global_learning_rate(self, program=None):
        """
        get global decayed learning rate
        :return:
        """
        if program is None:
            program = framework.default_main_program()
        return self._learning_rate_map.get(program, None)

    def _append_optimize_op(self, block, param_and_grad):
        """ append optimize operator to block and return all the added optimize_op
        """
        raise NotImplementedError()

    def _create_param_lr(self, param_and_grad):
        # create learning rate variable for every parameter
        param = param_and_grad[0]
        param_lr = param.optimize_attr['learning_rate']
        if type(param_lr) == Variable:
            return param_lr
        else:
            if param_lr == 1.0:
                return self._global_learning_rate()
            else:
                with default_main_program()._lr_schedule_guard(
                        is_with_opt=True), framework.name_scope(
                            'scale_with_param_lr'):
                    return self._global_learning_rate() * param_lr

    def _create_accumulators(self, block, parameters):
        """Create all accumulators needed by the parameters

        Args:
            block: the block in which the loss variable is present
            parameters: list of parameter variables for the optimizer
        """
        pass

    def _finish_update(self, block, parameters_and_grads):
        """Finish any custom updates needed
           before completing an optimization step

        Args:
            block: the block in which the loss variable is present
            parameters: list of parameter variables for the optimizer

        Returns:
            None
        """
        pass

    def _add_accumulator(self,
                         name,
                         param,
                         dtype=None,
                         fill_value=0.0,
                         shape=None):
        """Utility function to add an accumulator for a parameter

        Args:
            block: the block in which the loss variable is present
            name: name of the accumulator
            param: parameter variable for which accumulator is to be added
            dtype: data type of the accumulator variable
            fill_value: value to initialize the accumulator variable
        """
        if self._name is not None:
            name = self._name + "_" + name
        if (name in self._accumulators and
                param.name in self._accumulators[name]):
            if framework._in_dygraph_mode():
                return self._accumulators[name][param.name]
            raise Exception("Accumulator {} already exists for parameter {}".
                            format(name, param.name))
        if shape == None:
            shape = param.shape
        assert isinstance(self.helper, LayerHelper)

        var_name = param.name + "_" + name
        var_name = unique_name.generate(var_name)
        self._opti_name_list.append(var_name)

        var = self.helper.create_global_variable(
            name=var_name,
            persistable=True,
            dtype=dtype or param.dtype,
            type=param.type,
            shape=shape)
        self.helper.set_variable_initializer(
            var, initializer=Constant(value=float(fill_value)))
        self._accumulators[name][param.name] = var
        return var

    def _get_accumulator(self, name, param):
        """Utility function to fetch an accumulator for a parameter

        Args:
            name: name of the accumulator
            param: parameter variable for which accumulator is to be fetched

        Returns:
            accumulator variable for the parameter
        """
        if self._name is not None:
            name = self._name + "_" + name
        if (name not in self._accumulators or
                param.name not in self._accumulators[name]):
            raise Exception("Accumulator {} does not exist for parameter {}".
                            format(name, param.name))
        return self._accumulators[name][param.name]

    def _create_optimization_pass(self, parameters_and_grads):
        """Add optimization operators to update gradients to variables.

        Args:
          parameters_and_grads(list(tuple(Variable, Variable))):
            a list of (variable, gradient) pair to update.

        Returns:
          return_op_list: a list of operators that will complete one step of
            optimization. This will include parameter update ops, global step
            update ops and any other custom ops required by subclasses to manage
            their internal state.
        """
        # This is a default implementation of create_optimization_pass that
        # can be shared by most optimizers. This implementation assumes that
        # the subclass will implement the _append_optimize_op method and the
        #  _initialize_tensors method. The subclass can extend the
        # _create_accumulators method if it needs to create accumulators
        # for parameters and extend _finish_update method to add custom ops.

        # Allways called under program_guard use global block as loss block
        global_block = framework.default_main_program().global_block()
        start = len(global_block.ops)
        self.helper = LayerHelper(self.__class__.__name__)
        self._create_accumulators(global_block,
                                  [p[0] for p in parameters_and_grads])
        self._create_global_learning_rate()

        optimize_ops = []
        for param_and_grad in parameters_and_grads:
            if param_and_grad[1] is None:
                continue
            with param_and_grad[0].block.program._optimized_guard(
                    param_and_grad), name_scope("optimizer"):
                if param_and_grad[0].trainable is True:
                    optimize_op = self._append_optimize_op(global_block,
                                                           param_and_grad)
                    optimize_ops.append(optimize_op)

        # Get custom finish ops for subclasses
        # FIXME: Need to fix this once we figure out how to handle dependencies
        self._finish_update(global_block, parameters_and_grads)

        end = len(global_block.ops)
        return global_block._slice_ops(start, end)

    def _process_distribute_lookuptable(self, param_grads):
        """
        Because distribute lookup table only support SGD optimizer for now, not support
        other optimizer and regularization, so we should find the table parameter out,
        and avoid to add regularization and other op for it, and add sgd optimize op
        for it independently.
        :param param_grads(list((Var, Var))): list of (param, grad) pair.
        :param loss: the loss variable.
        :param startup_program: the startup program
        """
        program = framework.default_main_program()
        global_block = framework.default_main_program().global_block()
        table_name = find_distributed_lookup_table(program)
        table_param = None
        table_grad = None
        new_param_grads = []
        for p, g in param_grads:
            if p.name == table_name:
                if table_param is not None:
                    raise RuntimeError(
                        "multi dist table var found, only support one now!")
                table_param = p
                table_grad = g
            else:
                new_param_grads.append((p, g))
        sgd_op = None
        if table_param is not None:
            param_and_grad = [table_param, table_grad]
            with table_param.block.program._optimized_guard(param_and_grad), \
                    framework.name_scope("optimizer"):
                self._create_global_learning_rate()
                # create the optimize op
                sgd_op = global_block.append_op(
                    type='sgd',
                    inputs={
                        "Param": table_param,
                        "Grad": table_grad,
                        "LearningRate": self._create_param_lr(param_and_grad)
                    },
                    outputs={"ParamOut": param_and_grad[0]})
        return new_param_grads, (table_param, table_grad), sgd_op

    def _append_dgc_ops(self, param_and_grad):
        pass

    def backward(self,
                 loss,
                 startup_program=None,
                 parameter_list=None,
                 no_grad_set=None,
                 callbacks=None):
        """
        First part of `minimize`, do auto-diff to append backward ops for
        the current program.

        Args:
            loss (Variable): loss variable to run optimizations.
            startup_program (Program): startup_program for initializing parameters
                in `parameter_list`.
            parameter_list (list): list of Variables to update.
            no_grad_set (set|None): set of Variables should be ignored.
            callbacks (list|None): list of callables to run when appending backward
                operator for one parameter.

        Return:
            list: list of (param, grad) pair, grad is the output of backward.

        Examples:
            See examples in `apply_gradients`.
        """
        if callbacks is None:
            callbacks = [error_clip_callback]
        else:
            assert (isinstance(callbacks, list))
            callbacks.append(error_clip_callback)
        return append_backward(loss, parameter_list, no_grad_set, callbacks)

    def apply_gradients(self, params_grads):
        """
        Second part of `minimize`, appending optimization operators for
        given `params_grads` pairs.

        Args:
            params_grads (list): list of (param, grad) pair to do optimization.

        Returns:
            list: A list of operators appended to the current program.

        Examples:
            .. code-block:: python

                loss = network()
                optimizer = fluid.optimizer.SGD(learning_rate=0.1)
                params_grads = optimizer.backward(loss)
                # you may append operations for params_grads here
                # ...
                optimizer.apply_gradients(params_grads)
        """
        params_grads = sorted(params_grads, key=lambda x: x[0].name)

        params_grads, table_param_and_grad, table_optimize_op = \
            self._process_distribute_lookuptable(params_grads)

        params_grads = append_gradient_clip_ops(params_grads)

        # Add regularization if any
        params_grads = append_regularization_ops(params_grads,
                                                 self.regularization)

        optimize_ops = self._create_optimization_pass(params_grads)
        if table_optimize_op is not None:
            optimize_ops.append(table_optimize_op)
            params_grads.append(table_param_and_grad)

        return optimize_ops

    def minimize(self,
                 loss,
                 startup_program=None,
                 parameter_list=None,
                 no_grad_set=None):
        """
        Add operations to minimize `loss` by updating `parameter_list`.

        This method combines interface `backward()` and
        `apply_gradients()` into one.

        Args:
            loss (Variable): loss variable to run optimizations.
            startup_program (Program): startup_program for initializing parameters
                in `parameter_list`.
            parameter_list (list): list of Variables to update.
            no_grad_set (set|None): set of Variables should be ignored.

        Returns:
            tuple: (optimize_ops, params_grads) which are, list of operators appended;
            and list of (param, grad) Variables pair for optimization.
        """
        self._dtype = loss.dtype
        optimize_ops = []
        if framework._in_dygraph_mode():
            if parameter_list is not None:
                parameters = parameter_list
            else:
                parameters = framework._dygraph_tracer().all_parameters()

            params_grads = []
            for param in parameters:
                if not param.trainable:
                    continue
                if param._ivar._grad_ivar() is not None:
                    # create gradient variable
                    grad_var = Variable(
                        block=loss.block,
                        name=param._ivar._grad_name(),
                        stop_gradient=True,
                        ivar=param._ivar._grad_ivar())
                    params_grads.append((param, grad_var))
            with program_guard(framework.default_main_program(),
                               framework.default_startup_program()):
                optimize_ops = self._create_optimization_pass(params_grads)
        else:
            program = loss.block.program
            with program_guard(program, startup_program):
                params_grads = self.backward(loss, startup_program,
                                             parameter_list, no_grad_set)
                # Note: since we can't use all_reduce_op now,
                #  dgc_op should be the last op of one grad.
                self._append_dgc_ops(params_grads)
                optimize_ops = self.apply_gradients(params_grads)

        return optimize_ops, params_grads


class SGDOptimizer(Optimizer):
    """
    Optimizer of the stochastic gradient descent algorithm.

    .. math::

        param\_out = param - learning\_rate * grad

    Args:
        learning_rate (float|Variable): the learning rate used to update parameters. \
        Can be a float value or a Variable with one float value as data element.
        regularization: A Regularizer, such as
                        fluid.regularizer.L2DecayRegularizer.
        name: A optional name prefix.

    Examples:
        .. code-block:: python

            sgd_optimizer = fluid.optimizer.SGD(learning_rate=0.2)
            sgd_optimizer.minimize(cost)
    """

    def __init__(self, learning_rate, regularization=None, name=None):
        assert learning_rate is not None
        super(SGDOptimizer, self).__init__(
            learning_rate=learning_rate,
            regularization=regularization,
            name=name)
        self.type = "sgd"

    def _append_optimize_op(self, block, param_and_grad):
        assert isinstance(block, framework.Block)

        # create the optimize op
        sgd_op = block.append_op(
            type=self.type,
            inputs={
                "Param": param_and_grad[0],
                "Grad": param_and_grad[1],
                "LearningRate": self._create_param_lr(param_and_grad)
            },
            outputs={"ParamOut": param_and_grad[0]},
            stop_gradient=True)

        return sgd_op


class MomentumOptimizer(Optimizer):
    """

    Simple Momentum optimizer with velocity state

    This optimizer has a flag for Nestrov Momentum.

    The update equations are as follows:

    .. math::

        & velocity = mu * velocity + gradient

        & if (use\_nesterov):

        &\quad   param = param - (gradient + mu * velocity) * learning\_rate

        & else:

        &\quad   param = param - learning\_rate * velocity

    Args:
        learning_rate (float|Variable): the learning rate used to update parameters. \
        Can be a float value or a Variable with one float value as data element.
        momentum (float): momentum factor
        use_nesterov (bool): enables Nesterov momentum
        regularization: A Regularizer, such as
                        fluid.regularizer.L2DecayRegularizer.
        name: A optional name prefix.

    Examples:
        .. code-block:: python

            optimizer = fluid.optimizer.Momentum(learning_rate=0.2, momentum=0.1)
            optimizer.minimize(cost)
    """
    _velocity_acc_str = "velocity"

    def __init__(self,
                 learning_rate,
                 momentum,
                 use_nesterov=False,
                 regularization=None,
                 name=None):
        assert learning_rate is not None
        assert momentum is not None
        super(MomentumOptimizer, self).__init__(
            learning_rate=learning_rate,
            regularization=regularization,
            name=name)
        self.type = "momentum"
        self._momentum = momentum
        self._use_nesterov = bool(use_nesterov)

    def _create_accumulators(self, block, parameters):
        assert isinstance(block, framework.Block)

        for p in parameters:
            self._add_accumulator(self._velocity_acc_str, p)

    def _append_optimize_op(self, block, param_and_grad):
        assert isinstance(block, framework.Block)

        velocity_acc = self._get_accumulator(self._velocity_acc_str,
                                             param_and_grad[0])
        # create the momentum optimize op
        momentum_op = block.append_op(
            type=self.type,
            inputs={
                "Param": param_and_grad[0],
                "Grad": param_and_grad[1],
                "Velocity": velocity_acc,
                "LearningRate": self._create_param_lr(param_and_grad)
            },
            outputs={
                "ParamOut": param_and_grad[0],
                "VelocityOut": velocity_acc
            },
            attrs={"mu": self._momentum,
                   "use_nesterov": self._use_nesterov},
            stop_gradient=True)

        return momentum_op


class DGCMomentumOptimizer(MomentumOptimizer):
    """

    Original paper is https://arxiv.org/abs/1712.01887

    DGC reduce the communication bandwidth by sending only the important gradients (sparse update):\
        only gradients larger than a threshold are transmitted.

    To avoid losing information, DGC accumulate the rest of the gradients locally.

    Eventually, these gradients become large enough to be transmitted.

    Thus, DGC send the large gradients immediately but eventually send all of the gradients over time.

    To ensure no loss of accuracy, DGC employs momentum correc-tionandlocal gradient clipping on top of the gradient sparsification to maintain model performance.

    DGC also uses momentum factor masking and warmup training to overcome the staleness problem caused by reduced communication.

    This optimizer will do two things:

        1. Compress the gradient by get TopK import value from tensor \
            and use it for allreduce to reduce network bandwidth.

        2. Call momentum to optimize on the cost.

    Args:
        learning_rate (float|Variable): the learning rate used to update parameters. \
            Can be a float value or a Variable with one float value as data element.
        momentum (float): Momentum factor.
        rampup_begin_step (int): The begining step from which gradient compression is implemented.
        rampup_step (int): How long it use the sparsity periods. Default is 1.
            for example: If the sparsity is [0.75, 0.9375, 0.984375, 0.996, 0.999], and the rampup_step is 5, \
                it will use 0.75 at 0 step, and 0.9375 at 1 step, and so on. And when reach sparsity array ends, \
                it will use 0.999 then and after.
        sparsity (list[float]): Get top important element from gradient tensor, the ratio is (1 - current sparsity).
        use_nesterov (bool): Enables Nesterov momentum. True means use nesterov.
        local_grad_clip_norm (float): Clip norm value if needed.
        num_trainers: The number of training node.
        regularization: A Regularizer, such as fluid.regularizer.L2DecayRegularizer.
        name: A optional name prefix.

    Examples:
        .. code-block:: python

            optimizer = fluid.optimizer.DGCMomentumOptimizer(
                learning_rate=fluid.layers.piecewise_decay(
                    boundaries=bd, values=lr),
                momentum=0.9,
                rampup_begin_step=1252,
                regularization=fluid.regularizer.L2Decay(1e-4))
            optimizer.minimize(cost)

    """

    def __init__(self,
                 learning_rate,
                 momentum,
                 rampup_begin_step,
                 rampup_step=1,
                 sparsity=[0.999],
                 use_nesterov=False,
                 local_grad_clip_norm=None,
                 num_trainers=None,
                 regularization=None,
                 name=None):
        self._sparsity = sparsity
        self._rampup_step = rampup_step
        self._rampup_step_var = None

        self._rampup_begin_step = rampup_begin_step
        self._rampup_begin_step_var = None

        self._global_step_var = None
        self._local_grad_clip_norm = None
        self._clip_norm = None

        if local_grad_clip_norm is not None:
            assert isinstance(num_trainers, int)
            assert isinstance(local_grad_clip_norm, float)
            assert num_trainers > 0

            self._local_grad_clip_norm = local_grad_clip_norm
            self._num_trainers = num_trainers
            self._clip_norm = local_grad_clip_norm / (num_trainers *
                                                      num_trainers)

        super(DGCMomentumOptimizer, self).__init__(
            learning_rate, momentum, use_nesterov, regularization, name)

        core.init_dgc()

    def _add_auto_increment_var(self, counter_name, begin, step=1):
        helper = LayerHelper('global_step_counter')
        counter, is_new_var = helper.create_or_get_global_variable(
            name=counter_name, dtype='float32', shape=[1], persistable=True)
        if is_new_var:
            helper.set_variable_initializer(
                counter,
                initializer=Constant(
                    value=float(begin - 1), force_cpu=True))
            helper.main_program.global_block()._prepend_op(
                type='increment',
                inputs={'X': [counter]},
                outputs={'Out': [counter]},
                attrs={'step': float(step)},
                stop_gradient=True)
            counter.stop_gradient = True

        return counter

    def _append_dgc_ops(self, param_and_grads):
        start_program = default_startup_program()
        main_program = default_main_program()
        main_program._enable_dgc = True

        # step counter
        self._global_step_var = self._add_auto_increment_var(
            counter_name='__g_dgc_counter__', begin=0)

        # rampup begin step var for all_reduce_op_handle
        self._rampup_begin_step_var = tensor.create_global_var(
            shape=[1],
            dtype=core.VarDesc.VarType.FP32,
            persistable=True,
            name='__g_rampup_begin_step__',
            value=self._rampup_begin_step * 1.0,
            force_cpu=True)

        for param_var, grad_var in param_and_grads:
            var_numel = reduce(lambda x, y: x * y, param_var.shape)
            if var_numel < 16384 or \
                param_var.type == core.VarDesc.VarType.SELECTED_ROWS  or \
                grad_var.type == core.VarDesc.VarType.SELECTED_ROWS  or  \
                    param_var.dtype != core.VarDesc.VarType.FP32 :
                continue

            u_var = tensor.create_global_var(
                shape=param_var.shape,
                dtype=param_var.dtype,
                persistable=True,
                name=param_var.name + "__dgc_u__",
                value=0.0)
            v_var = tensor.create_global_var(
                shape=param_var.shape,
                dtype=param_var.dtype,
                persistable=True,
                name=param_var.name + "__dgc_v__",
                value=0.0)

            k_var = tensor.create_global_var(
                shape=[1],
                dtype=param_var.dtype,
                persistable=True,
                name=param_var.name + "__dgc_k__",
                value=0.0,
                force_cpu=True)

            encoded_var = tensor.create_global_var(
                shape=[1],
                dtype=param_var.dtype,
                persistable=True,
                name=param_var.name + "__dgc_encoded__",
                value=0.0,
                force_cpu=False)

            # del back oprolevarname
            op_maker = core.op_proto_and_checker_maker
            backward = core.op_proto_and_checker_maker.OpRole.Backward
            for op in main_program.global_block().ops:
                if not self._is_the_backward_op(op):
                    continue

                var_attr = op.all_attrs()[op_maker.kOpRoleVarAttrName()]
                if param_var.name not in var_attr:
                    continue

                var_attr.remove(param_var.name)
                var_attr.remove(grad_var.name)
                if len(var_attr) > 1:
                    op._set_attr(op_maker.kOpRoleVarAttrName(), var_attr)
                else:
                    op._remove_attr(op_maker.kOpRoleVarAttrName())

            clip_var = grad_var
            if self._local_grad_clip_norm is not None:
                clip_var = self._append_clip_norm(grad_var, self._clip_norm)
            self._dgc_op(param_var, clip_var, grad_var, u_var, v_var, k_var,
                         encoded_var)

    def _is_the_backward_op(self, op):
        op_maker = core.op_proto_and_checker_maker
        backward = core.op_proto_and_checker_maker.OpRole.Backward
        if op_maker.kOpRoleVarAttrName() in op.attr_names and \
                int(op.all_attrs()[op_maker.kOpRoleAttrName()]) == int(backward):
            return True
        return False

    def _clip_by_norm(self, x, max_norm, name=None):
        args = {'x': x, 'max_norm': max_norm, 'name': name}

        helper = LayerHelper("dgc_clip_by_norm_op", **args)

        if name is None:
            name = unique_name.generate(".".join([helper.name, 'tmp']))

        out = helper.create_variable(
            type=x.type, name=name, dtype=x.dtype, persistable=False)

        helper.append_op(
            type="clip_by_norm",
            inputs={"X": x,
                    "current_step": self._global_step_var},
            attrs={
                "max_norm": max_norm,
                "rampup_begin_step": float(self._rampup_begin_step)
            },
            outputs={"Out": out})
        return out

    def _append_clip_norm(self, grad_var, clip_norm):
        with grad_var.block.program._backward_role_guard():
            return self._clip_by_norm(
                x=grad_var, max_norm=clip_norm, name=grad_var.name + "@DGC")

    def _dgc_op(self, param_var, clip_var, grad_var, u_var, v_var, k_var,
                encoded_var):
        block = framework.default_main_program().global_block()
        op_maker = core.op_proto_and_checker_maker
        dgc_op = block.append_op(
            type="dgc",
            inputs={
                "U": u_var,
                "V": v_var,
                "Grad": clip_var,
                "current_step": self._global_step_var
            },
            outputs={
                "U_out": u_var,
                "V_out": v_var,
                "EncodeGrad": encoded_var,
                "k": k_var,
                "Grad_out": grad_var
            },
            attrs={
                "m": self._momentum,
                "sparsity": self._sparsity,
                "use_nesterov": self._use_nesterov,
                "rampup_begin_step": float(self._rampup_begin_step),
                "rampup_step": float(self._rampup_step)
            },
            stop_gradient=True)

        backward = op_maker.OpRole.Backward
        dgc_op._set_attr(op_maker.kOpRoleAttrName(), backward)
        dgc_op._set_attr(op_maker.kOpRoleVarAttrName(),
                         [param_var.name, grad_var.name])


class LarsMomentumOptimizer(Optimizer):
    """
    Momentum optimizer with LARS support

    The update equations are as follows:

    .. math::

        & local\_learning\_rate = learning\_rate * lars\_coeff * \\
          \\frac{||param||}{||gradient|| + lars\_weight\_decay * ||param||}

        & velocity = mu * velocity + local\_learning\_rate * (gradient + lars\_weight\_decay * param)

        & param = param - velocity

    Args:
        learning_rate (float|Variable): the learning rate used to update parameters. \
        Can be a float value or a Variable with one float value as data element.
        momentum (float): momentum factor
        lars_coeff (float): defines how much we trust the layer to change its weights.
        lars_weight_decay (float): weight decay coefficient for decaying using LARS.
        regularization: A Regularizer, such as
                        fluid.regularizer.L2DecayRegularizer.
        name: A optional name prefix.


    Examples:
        .. code-block:: python

            optimizer = fluid.optimizer.LarsMomentum(learning_rate=0.2, momentum=0.1, lars_weight_decay=0.001)
            optimizer.minimize(cost)
    """
    _velocity_acc_str = "velocity"

    def __init__(self,
                 learning_rate,
                 momentum,
                 lars_coeff=0.001,
                 lars_weight_decay=0.0005,
                 regularization=None,
                 name=None):
        assert learning_rate is not None
        assert momentum is not None
        super(LarsMomentumOptimizer, self).__init__(
            learning_rate=learning_rate,
            regularization=regularization,
            name=name)
        self.type = "lars_momentum"
        self._momentum = momentum
        self._lars_coeff = float(lars_coeff)
        self._lars_weight_decay = float(lars_weight_decay)

    def _create_accumulators(self, block, parameters):
        assert isinstance(block, framework.Block)

        for p in parameters:
            self._add_accumulator(self._velocity_acc_str, p)

    def _append_optimize_op(self, block, param_and_grad):
        assert isinstance(block, framework.Block)

        velocity_acc = self._get_accumulator(self._velocity_acc_str,
                                             param_and_grad[0])
        # create the momentum optimize op
        momentum_op = block.append_op(
            type=self.type,
            inputs={
                "Param": param_and_grad[0],
                "Grad": param_and_grad[1],
                "Velocity": velocity_acc,
                "LearningRate": self._create_param_lr(param_and_grad)
            },
            outputs={
                "ParamOut": param_and_grad[0],
                "VelocityOut": velocity_acc
            },
            attrs={
                "mu": self._momentum,
                "lars_coeff": self._lars_coeff,
                "lars_weight_decay": self._lars_weight_decay
            },
            stop_gradient=True)

        return momentum_op


class AdagradOptimizer(Optimizer):
    """
    **Adaptive Gradient Algorithm (Adagrad)**

    The update is done as follows:

    .. math::

        moment\_out &= moment + grad * grad

        param\_out &= param - \\frac{learning\_rate * grad}{\sqrt{moment\_out} + \epsilon}

    The original paper(http://www.jmlr.org/papers/volume12/duchi11a/duchi11a.pdf)
    does not have the epsilon attribute. It is added here in our implementation
    as also proposed here: http://cs231n.github.io/neural-networks-3/#ada
    for numerical stability to avoid the division by zero error.

    Args:
        learning_rate (float|Variable): the learning rate used to update parameters. \
        Can be a float value or a Variable with one float value as data element.
        epsilon (float): a small float value for numerical stability.
        regularization: A Regularizer, such as
                        fluid.regularizer.L2DecayRegularizer.
        name: A optional name prefix.
        initial_accumulator_value (float): Initial value for moment accumulator.

    Examples:
        .. code-block:: python

            optimizer = fluid.optimizer.Adagrad(learning_rate=0.2)
            optimizer.minimize(cost)
    """
    _moment_acc_str = "moment"

    def __init__(self,
                 learning_rate,
                 epsilon=1.0e-6,
                 regularization=None,
                 name=None,
                 initial_accumulator_value=0.0):
        assert learning_rate is not None
        assert epsilon is not None
        super(AdagradOptimizer, self).__init__(
            learning_rate=learning_rate,
            regularization=regularization,
            name=name)
        self.type = "adagrad"
        self._epsilon = epsilon
        self.initial_accumulator_value = initial_accumulator_value

    def _create_accumulators(self, block, parameters):
        assert isinstance(block, framework.Block)

        for p in parameters:
            self._add_accumulator(self._moment_acc_str, p)

    def _append_optimize_op(self, block, param_and_grad):
        assert isinstance(block, framework.Block)

        moment_acc = self._get_accumulator(self._moment_acc_str,
                                           param_and_grad[0])
        startup_block = framework.default_startup_program().global_block()
        startup_block.append_op(
            type='fill_constant',
            inputs={},
            outputs={'Out': [moment_acc]},
            attrs={
                'dtype': moment_acc.dtype,
                'value': self.initial_accumulator_value,
                'shape': moment_acc.shape,
            })

        # Create the adagrad optimizer op
        adagrad_op = block.append_op(
            type=self.type,
            inputs={
                "Param": param_and_grad[0],
                "Grad": param_and_grad[1],
                "Moment": moment_acc,
                "LearningRate": self._create_param_lr(param_and_grad)
            },
            outputs={"ParamOut": param_and_grad[0],
                     "MomentOut": moment_acc},
            attrs={"epsilon": self._epsilon},
            stop_gradient=True)

        return adagrad_op


class AdamOptimizer(Optimizer):
    """
    This implements the Adam optimizer from Section 2 of the Adam
    paper : https://arxiv.org/abs/1412.6980.
    Adam is a first-order gradient-based optimization method based on
    adaptive estimates of lower-order moments.

    Adam updates:

    .. math::

        t & = t + 1

        moment\_1\_out & = {\\beta}_1 * moment\_1 + (1 - {\\beta}_1) * grad

        moment\_2\_out & = {\\beta}_2 * moment\_2 + (1 - {\\beta}_2) * grad * grad

        learning\_rate & = learning\_rate * \\
                          \\frac{\sqrt{1 - {\\beta}_2^t}}{1 - {\\beta}_1^t}

        param\_out & = param - learning\_rate * \\frac{moment\_1}{\sqrt{moment\_2} + \epsilon}

    Args:
        learning_rate (float|Variable): the learning rate used to update parameters. \
        Can be a float value or a Variable with one float value as data element.
        beta1 (float): The exponential decay rate for the 1st moment estimates.
        beta2 (float): The exponential decay rate for the 2nd moment estimates.
        epsilon (float): a small float value for numerical stability.
        regularization: A Regularizer, such as fluid.regularizer.L2DecayRegularizer.
        name: A optional name prefix.
        lazy_mode(bool: false): The official Adam algorithm has two moving-average accumulators
        the accumulators are updated at every step. Every element of the two moving-average is updated
        in both dense mode and sparse mode. If the size of parameter is very large, then the update
        may be very slow. The lazy mode only update the element that has gradient is the current
        mini-batch, so it will be much more faster. But this mode has different semantics with the
        original Adam algorithm and may lead to different result.

    Examples:
        .. code-block:: python

            optimizer = fluid.optimizer.Adam(learning_rate=0.2)
            optimizer.minimize(cost)

    """
    _moment1_acc_str = "moment1"
    _moment2_acc_str = "moment2"
    _beta1_pow_acc_str = "beta1_pow_acc"
    _beta2_pow_acc_str = "beta2_pow_acc"

    def __init__(self,
                 learning_rate=0.001,
                 beta1=0.9,
                 beta2=0.999,
                 epsilon=1e-8,
                 regularization=None,
                 name=None,
                 lazy_mode=False):
        assert learning_rate is not None
        assert beta1 is not None
        assert beta2 is not None
        assert epsilon is not None
        super(AdamOptimizer, self).__init__(
            learning_rate=learning_rate,
            regularization=regularization,
            name=name)
        self.type = "adam"
        self._beta1 = beta1
        self._beta2 = beta2
        self._epsilon = epsilon
        self._lazy_mode = lazy_mode

    def _create_accumulators(self, block, parameters):
        assert isinstance(block, framework.Block)

        # Create accumulator tensors for first and second moments
        for p in parameters:
            self._add_accumulator(self._moment1_acc_str, p)
            self._add_accumulator(self._moment2_acc_str, p)
            self._add_accumulator(
                name=self._beta1_pow_acc_str,
                param=p,
                dtype='float32',
                fill_value=self._beta1,
                shape=[1])
            self._add_accumulator(
                name=self._beta2_pow_acc_str,
                param=p,
                dtype='float32',
                fill_value=self._beta2,
                shape=[1])

    def _append_optimize_op(self, block, param_and_grad):
        assert isinstance(block, framework.Block)

        moment1 = self._get_accumulator(self._moment1_acc_str,
                                        param_and_grad[0])
        moment2 = self._get_accumulator(self._moment2_acc_str,
                                        param_and_grad[0])
        beta1_pow_acc = self._get_accumulator(self._beta1_pow_acc_str,
                                              param_and_grad[0])
        beta2_pow_acc = self._get_accumulator(self._beta2_pow_acc_str,
                                              param_and_grad[0])

        # create the adam optimize op
        adam_op = block.append_op(
            type=self.type,
            inputs={
                "Param": param_and_grad[0],
                "Grad": param_and_grad[1],
                "LearningRate": self._create_param_lr(param_and_grad),
                "Moment1": moment1,
                "Moment2": moment2,
                "Beta1Pow": beta1_pow_acc,
                "Beta2Pow": beta2_pow_acc
            },
            outputs={
                "ParamOut": param_and_grad[0],
                "Moment1Out": moment1,
                "Moment2Out": moment2
            },
            attrs={
                "beta1": self._beta1,
                "beta2": self._beta2,
                "epsilon": self._epsilon,
                "lazy_mode": self._lazy_mode,
                "min_row_size_to_use_multithread": 1000
            },
            stop_gradient=True)

        return adam_op

    def _finish_update(self, block, param_and_grads):
        """Update Beta1 and Beta2 Power accumulators
        """
        assert isinstance(block, framework.Block)
        main_block = block.program.global_block()
        for param, grad in param_and_grads:
            if grad is None:
                continue
            with param.block.program._optimized_guard(
                [param, grad]), name_scope("optimizer"):
                beta1_pow_acc = self._get_accumulator(self._beta1_pow_acc_str,
                                                      param)
                beta2_pow_acc = self._get_accumulator(self._beta2_pow_acc_str,
                                                      param)
                main_block.append_op(
                    type="scale",
                    inputs={"X": beta1_pow_acc},
                    outputs={"Out": beta1_pow_acc},
                    attrs={"scale": self._beta1},
                    stop_gradient=True)

                main_block.append_op(
                    type="scale",
                    inputs={"X": beta2_pow_acc},
                    outputs={"Out": beta2_pow_acc},
                    attrs={"scale": self._beta2},
                    stop_gradient=True)


class AdamaxOptimizer(Optimizer):
    """
    We implement the Adamax optimizer from Section 7 of the Adam
    paper: https://arxiv.org/abs/1412.6980. Adamax is a variant of the
    Adam algorithm based on the infinity norm.

    Adamax updates:

    .. math::

        t & = t + 1

        moment\_out & = {\\beta}_1 * moment + (1 - {\\beta}_1) * grad

        inf\_norm\_out & = max({\\beta}_2 * inf\_norm + \epsilon, |grad|)

        learning\_rate & = \\frac{learning\_rate}{1 - {\\beta}_1^t}

        param\_out & = param - learning\_rate * \\frac{moment\_out}{inf\_norm\_out}


    The original paper does not have an epsilon attribute.
    However, it is added here for numerical stability to prevent the
    division by 0 error.

    Args:
        learning_rate (float|Variable): the learning rate used to update parameters. \
        Can be a float value or a Variable with one float value as data element.
        beta1 (float): The exponential decay rate for the 1st moment estimates.
        beta2 (float): The exponential decay rate for the 2nd moment estimates.
        epsilon (float): a small float value for numerical stability.
        regularization: A Regularizer, such as
                        fluid.regularizer.L2DecayRegularizer.
        name: A optional name prefix.

    Examples:
        .. code-block:: python

            optimizer = fluid.optimizer.Adamax(learning_rate=0.2)
            optimizer.minimize(cost)

    Notes:
       Currently, AdamaxOptimizer doesn't support sparse parameter optimization.
    """
    _moment_acc_str = "moment"
    _inf_norm_acc_str = "inf_norm"
    _beta1_pow_acc_str = "beta1_pow_acc"

    def __init__(self,
                 learning_rate=0.001,
                 beta1=0.9,
                 beta2=0.999,
                 epsilon=1e-8,
                 regularization=None,
                 name=None):
        assert learning_rate is not None
        assert beta1 is not None
        assert beta2 is not None
        assert epsilon is not None
        super(AdamaxOptimizer, self).__init__(
            learning_rate=learning_rate,
            regularization=regularization,
            name=name)
        self.type = "adamax"
        self._beta1 = beta1
        self._beta2 = beta2
        self._epsilon = epsilon

    def _create_accumulators(self, block, parameters):
        # Create accumulator tensors for first moment and infinity norm
        for p in parameters:
            self._add_accumulator(self._moment_acc_str, p)
            self._add_accumulator(self._inf_norm_acc_str, p)
            self._add_accumulator(
                name=self._beta1_pow_acc_str,
                param=p,
                dtype='float32',
                fill_value=self._beta1,
                shape=[1])

    def _append_optimize_op(self, block, param_and_grad):
        assert isinstance(block, framework.Block)

        moment = self._get_accumulator(self._moment_acc_str, param_and_grad[0])
        inf_norm = self._get_accumulator(self._inf_norm_acc_str,
                                         param_and_grad[0])
        beta1_pow_acc = self._get_accumulator(self._beta1_pow_acc_str,
                                              param_and_grad[0])
        # create the adamax optimize op
        adamax_op = block.append_op(
            type=self.type,
            inputs={
                "Param": param_and_grad[0],
                "Grad": param_and_grad[1],
                "LearningRate": self._create_param_lr(param_and_grad),
                "Moment": moment,
                "InfNorm": inf_norm,
                "Beta1Pow": beta1_pow_acc
            },
            outputs={
                "ParamOut": param_and_grad[0],
                "MomentOut": moment,
                "InfNormOut": inf_norm
            },
            attrs={
                "beta1": self._beta1,
                "beta2": self._beta2,
                "epsilon": self._epsilon
            },
            stop_gradient=True)

        return adamax_op

    def _finish_update(self, block, parameters_and_grads):
        """Update Beta1 Power accumulator
        """
        assert isinstance(block, framework.Block)
        main_block = block.program.global_block()
        for param, grad in parameters_and_grads:
            if grad is None:
                continue
            with param.block.program._optimized_guard(
                [param, grad]), name_scope('adamx'):
                beta1_pow_acc = self._get_accumulator(self._beta1_pow_acc_str,
                                                      param)
                main_block.append_op(
                    type="scale",
                    inputs={"X": beta1_pow_acc},
                    outputs={"Out": beta1_pow_acc},
                    attrs={"scale": self._beta1},
                    stop_gradient=True)


class DecayedAdagradOptimizer(Optimizer):
    """
    **Decayed Adagrad Optimizer**

    The original paper(http://www.jmlr.org/papers/volume12/duchi11a/duchi11a.pdf)

    The update is done as follows:

    .. math::

        moment\_out & = decay * moment + (1 - decay) * grad * grad

        param\_out & = param - \\frac{learning\_rate * grad}{\sqrt{moment\_out} + \epsilon}

    The original paper(http://www.jmlr.org/papers/volume12/duchi11a/duchi11a.pdf)
    does not have an epsilon attribute. It is added here for numerical
    stability to avoid the division by zero error.

    Args:
        learning_rate (float|Variable): the learning rate used to update parameters. \
        Can be a float value or a Variable with one float value as data element.
        decay (float): decay rate.
        epsilon (float): a small float value for numerical stability.
        regularization: A Regularizer, such as
                        fluid.regularizer.L2DecayRegularizer.
        name: A optional name prefix.

    Examples:
        .. code-block:: python

            optimizer = fluid.optimizer.DecayedAdagrad(learning_rate=0.2)
            optimizer.minimize(cost)

    Notes:
       Currently, DecayedAdagradOptimizer doesn't support sparse parameter optimization.
    """
    _moment_acc_str = "moment"

    def __init__(self,
                 learning_rate,
                 decay=0.95,
                 epsilon=1.0e-6,
                 regularization=None,
                 name=None):
        assert learning_rate is not None
        assert decay is not None
        assert epsilon is not None

        super(DecayedAdagradOptimizer, self).__init__(
            learning_rate=learning_rate,
            regularization=regularization,
            name=name)
        self.type = "decayed_adagrad"
        self._decay = decay
        self._epsilon = epsilon

    def _create_accumulators(self, block, parameters):
        assert isinstance(block, framework.Block)

        for p in parameters:
            self._add_accumulator(self._moment_acc_str, p)

    def _append_optimize_op(self, block, param_and_grad):
        assert isinstance(block, framework.Block)

        moment_acc = self._get_accumulator(self._moment_acc_str,
                                           param_and_grad[0])

        # Create the decayed adagrad optimizer op
        decayed_adagrad_op = block.append_op(
            type=self.type,
            inputs={
                "Param": param_and_grad[0],
                "Grad": param_and_grad[1],
                "Moment": moment_acc,
                "LearningRate": self._create_param_lr(param_and_grad)
            },
            outputs={"ParamOut": param_and_grad[0],
                     "MomentOut": moment_acc},
            attrs={"epsilon": self._epsilon},
            stop_gradient=True)

        return decayed_adagrad_op


class AdadeltaOptimizer(Optimizer):
    """
    **Adadelta Optimizer**

    Simple Adadelta optimizer with average squared grad state and
    average squared update state.
    The details of adadelta please refer to this
    `ADADELTA: AN ADAPTIVE LEARNING RATE METHOD
    <http://www.matthewzeiler.com/pubs/googleTR2012/googleTR2012.pdf>`_.

    ..  math::

        E(g_t^2) &= \\rho * E(g_{t-1}^2) + (1-\\rho) * g^2 \\\\
        learning\\_rate &= sqrt( ( E(dx_{t-1}^2) + \\epsilon ) / ( \\
                          E(g_t^2) + \\epsilon ) ) \\\\
        E(dx_t^2) &= \\rho * E(dx_{t-1}^2) + (1-\\rho) * (-g*learning\\_rate)^2

    Args:
        learning_rate(float): global learning rate
        rho(float): rho in equation
        epsilon(float): epsilon in equation
        regularization: A Regularizer, such as
                        fluid.regularizer.L2DecayRegularizer.
        name: A optional name prefix.

    Examples:
        .. code-block:: python

            optimizer = fluid.optimizer.Adadelta(
                learning_rate=0.0003, epsilon=1.0e-6, rho=0.95)
            _, params_grads = optimizer.minimize(cost)

    Notes:
       Currently, AdadeltaOptimizer doesn't support sparse parameter optimization.
    """

    _avg_squared_grad_acc_str = "_avg_squared_grad"
    _avg_squared_update_acc_str = "_avg_squared_update"

    def __init__(self,
                 learning_rate,
                 epsilon=1.0e-6,
                 rho=0.95,
                 regularization=None,
                 name=None):
        if learning_rate is None:
            raise ValueError("learning_rate is not set.")
        if epsilon is None:
            raise ValueError("epsilon is not set.")
        if rho is None:
            raise ValueError("rho is not set.")
        super(AdadeltaOptimizer, self).__init__(
            learning_rate=learning_rate,
            regularization=regularization,
            name=name)
        self.type = "adadelta"
        self._epsilon = epsilon
        self._rho = rho

    def _create_accumulators(self, block, parameters):
        if not isinstance(block, framework.Block):
            raise TypeError("block is not instance of framework.Block.")

        for p in parameters:
            self._add_accumulator(self._avg_squared_grad_acc_str, p)
            self._add_accumulator(self._avg_squared_update_acc_str, p)

    def _append_optimize_op(self, block, param_and_grad):
        if not isinstance(block, framework.Block):
            raise TypeError("block is not instance of framework.Block.")

        avg_squared_grad_acc = self._get_accumulator(
            self._avg_squared_grad_acc_str, param_and_grad[0])
        avg_squared_update_acc = self._get_accumulator(
            self._avg_squared_update_acc_str, param_and_grad[0])

        # Create the adadelta optimizer op
        adadelta_op = block.append_op(
            type=self.type,
            inputs={
                "Param": param_and_grad[0],
                "Grad": param_and_grad[1],
                "AvgSquaredGrad": avg_squared_grad_acc,
                "AvgSquaredUpdate": avg_squared_update_acc
            },
            outputs={
                "ParamOut": param_and_grad[0],
                "AvgSquaredGradOut": avg_squared_grad_acc,
                "AvgSquaredUpdateOut": avg_squared_update_acc
            },
            attrs={"epsilon": self._epsilon,
                   "rho": self._rho},
            stop_gradient=True)

        return adadelta_op


class RMSPropOptimizer(Optimizer):
    """
    Root Mean Squared Propagation (RMSProp) is an unpublished, adaptive learning
    rate method. The original slides proposed RMSProp: Slide 29 of
    http://www.cs.toronto.edu/~tijmen/csc321/slides/lecture_slides_lec6.pdf .

    The original equation is as follows:

    ..  math::

        r(w, t) & = \\rho r(w, t-1) + (1 - \\rho)(\\nabla Q_{i}(w))^2

        w & = w - \\frac{\\eta} {\\sqrt{r(w,t) + \\epsilon}} \\nabla Q_{i}(w)

    The first equation calculates moving average of the squared gradient for
    each weight. Then dividing the gradient by :math:`sqrt{v(w,t)}`.

    In some cases, adding a momentum term :math: `\\beta` is beneficial.
    In our implementation, Nesterov momentum is used:

    ..  math::

        r(w, t) & = \\rho r(w, t-1) + (1 - \\rho)(\\nabla Q_{i}(w))^2

        v(w, t) & = \\beta v(w, t-1) + \\frac{\\eta} {\\sqrt{r(w,t) +
            \\epsilon}} \\nabla Q_{i}(w)

        w & = w - v(w, t)

    if centered is True:

    ..  math::

        r(w, t) & = \\rho r(w, t-1) + (1 - \\rho)(\\nabla Q_{i}(w))^2

        g(w, t) & = \\rho g(w, t-1) + (1 - \\rho)\\nabla Q_{i}(w)

        v(w, t) & = \\beta v(w, t-1) + \\frac{\\eta} {\\sqrt{r(w,t) - (g(w, t))^2 +
            \\epsilon}} \\nabla Q_{i}(w)

        w & = w - v(w, t)

    where, :math:`\\rho` is a hyperparameter and typical values are 0.9, 0.95
    and so on. :math: `beta` is the momentum term. :math: `\\epsilon` is a
    smoothing term to avoid division by zero, usually set somewhere in range
    from 1e-4 to 1e-8.


    Args:
        learning_rate(float): global learning rate.
        rho(float): rho is :math: `\\rho` in equation, set 0.95 by default.
        epsilon(float): :math: `\\epsilon` in equation is smoothing term to
            avoid division by zero, set 1e-6 by default.
        momentum(float): :math:`\\beta` in equation is the momentum term,
            set 0.0 by default.
        centered(bool): If True, gradients are normalized by the estimated variance of
            the gradient; if False, by the uncentered second moment. Setting this to
            True may help with training, but is slightly more expensive in terms of
            computation and memory. Defaults to False.
        regularization: A Regularizer, such as
                        fluid.regularizer.L2DecayRegularizer.
        name: A optional name prefix.

    Raises:
        ValueError: If learning_rate, rho, epsilon, momentum are None.

    Examples:
          .. code-block:: python

              optimizer = fluid.optimizer.RMSProp(0.0001)
              _, params_grads = optimizer.minimize(cost)
    """

    _momentum_acc_str = "momentum"
    _mean_square_acc_str = "mean_square"
    _mean_grad_acc_str = "mean_grad"

    def __init__(self,
                 learning_rate,
                 rho=0.95,
                 epsilon=1.0e-6,
                 momentum=0.0,
                 centered=False,
                 regularization=None,
                 name=None):
        super(RMSPropOptimizer, self).__init__(
            learning_rate=learning_rate,
            regularization=regularization,
            name=name)
        if learning_rate is None:
            raise ValueError("learning_rate is not set.")
        if rho is None:
            raise ValueError("rho is not set.")
        if epsilon is None:
            raise ValueError("epsilon is not set.")
        if momentum is None:
            raise ValueError("momentum is not set.")

        self.type = "rmsprop"
        self._rho = rho
        self._epsilon = epsilon
        self._momentum = momentum
        self._centered = centered

    def _create_accumulators(self, block, parameters):
        if not isinstance(block, framework.Block):
            raise TypeError("block is not instance of framework.Block.")

        for p in parameters:
            self._add_accumulator(self._momentum_acc_str, p)
            self._add_accumulator(self._mean_square_acc_str, p)
            self._add_accumulator(self._mean_grad_acc_str, p)

    def _append_optimize_op(self, block, param_and_grad):
        if not isinstance(block, framework.Block):
            raise TypeError("block is not instance of framework.Block.")

        momentum_acc = self._get_accumulator(self._momentum_acc_str,
                                             param_and_grad[0])
        mean_square_acc = self._get_accumulator(self._mean_square_acc_str,
                                                param_and_grad[0])
        mean_grad_acc = self._get_accumulator(self._mean_grad_acc_str,
                                              param_and_grad[0])
        rmsprop_op = block.append_op(
            type=self.type,
            inputs={
                "Param": param_and_grad[0],
                "Grad": param_and_grad[1],
                "Moment": momentum_acc,
                "MeanSquare": mean_square_acc,
                "MeanGrad": mean_grad_acc,
                "LearningRate": self._create_param_lr(param_and_grad),
            },
            outputs={
                "ParamOut": param_and_grad[0],
                "MomentOut": momentum_acc,
                "MeanSquareOut": mean_square_acc,
                "MeanGradOut": mean_grad_acc
            },
            attrs={
                "epsilon": self._epsilon,
                "decay": self._rho,
                "momentum": self._momentum,
                "centered": self._centered
            },
            stop_gradient=True)

        return rmsprop_op


class FtrlOptimizer(Optimizer):
    """
    FTRL (Follow The Regularized Leader) Optimizer.

    The paper that proposed Follow The Regularized Leader (FTRL):
    (https://www.eecs.tufts.edu/~dsculley/papers/ad-click-prediction.pdf)

    ..  math::

        &new\_accum = squared\_accum + grad^2

        &if (lr\_power == -0.5):

        &\quad  linear\_accum += grad - \\frac{\\sqrt{new\_accum} - \\sqrt{squared\_accum}}{learning\_rate * param}

        &else:

        &\quad   linear\_accum += grad - \\frac{new\_accum^{-lr\_power} - accum^{-lr\_power}}{learning\_rate * param}


        &x = l1 * sign(linear\_accum) - linear\_accum

        &if (lr\_power == -0.5):

        &\quad   y = \\frac{\\sqrt{new\_accum}}{learning\_rate} + (2 * l2)

        &\quad   pre\_shrink = \\frac{x}{y}

        &\quad   param = (abs(linear\_accum) > l1).select(pre\_shrink, 0.0)

        &else:

        &\quad   y = \\frac{new\_accum^{-lr\_power}}{learning\_rate} + (2 * l2)

        &\quad   pre\_shrink = \\frac{x}{y}

        &\quad   param = (abs(linear\_accum) > l1).select(pre\_shrink, 0.0)

        &squared\_accum += grad^2

    Args:
        learning_rate (float|Variable): global learning rate.
        l1 (float): L1 regularization strength.
        l2 (float): L2 regularization strength.
        lr_power (float): Learning Rate Power.
        regularization: A Regularizer, such as
                        fluid.regularizer.L2DecayRegularizer.
        name: A optional name prefix.

    Raises:
        ValueError: If learning_rate, rho, epsilon, momentum are None.

    Examples:
          .. code-block:: python

              optimizer = fluid.optimizer.Ftrl(0.0001)
              _, params_grads = optimizer.minimize(cost)

    Notes:
       Currently, FtrlOptimizer doesn't support sparse parameter optimization.
    """

    _squared_acc_str = "squared"
    _linear_acc_str = "linear"

    def __init__(self,
                 learning_rate,
                 l1=0.0,
                 l2=0.0,
                 lr_power=-0.5,
                 regularization=None,
                 name=None):
        super(FtrlOptimizer, self).__init__(
            learning_rate=learning_rate,
            regularization=regularization,
            name=name)
        if learning_rate is None:
            raise ValueError("learning_rate is not set.")

        self.type = "ftrl"
        self._l1 = l1
        self._l2 = l2
        self._lr_power = lr_power

    def _create_accumulators(self, block, parameters):
        if not isinstance(block, framework.Block):
            raise TypeError("block is not instance of framework.Block.")

        for p in parameters:
            self._add_accumulator(self._squared_acc_str, p)
            self._add_accumulator(self._linear_acc_str, p)

    def _append_optimize_op(self, block, param_and_grad):
        if not isinstance(block, framework.Block):
            raise TypeError("block is not instance of framework.Block.")

        squared_acc = self._get_accumulator(self._squared_acc_str,
                                            param_and_grad[0])
        linear_acc = self._get_accumulator(self._linear_acc_str,
                                           param_and_grad[0])
        ftrl_op = block.append_op(
            type=self.type,
            inputs={
                "Param": param_and_grad[0],
                "Grad": param_and_grad[1],
                "SquaredAccumulator": squared_acc,
                "LinearAccumulator": linear_acc,
                "LearningRate": self._create_param_lr(param_and_grad),
            },
            outputs={
                "ParamOut": param_and_grad[0],
                "SquaredAccumOut": squared_acc,
                "LinearAccumOut": linear_acc
            },
            attrs={"l1": self._l1,
                   "l2": self._l1,
                   "lr_power": self._lr_power},
            stop_gradient=True)

        return ftrl_op


# We short the class name, since users will use the optimizer with the package
# name. The sample code:
#
# import paddle.fluid as fluid
#
# sgd = fluid.optimizer.SGD(...)
#
# It is no need to add an `Optimizer` as the class suffix
SGD = SGDOptimizer
Momentum = MomentumOptimizer
Adagrad = AdagradOptimizer
Adam = AdamOptimizer
Adamax = AdamaxOptimizer
DecayedAdagrad = DecayedAdagradOptimizer
Adadelta = AdadeltaOptimizer
RMSProp = RMSPropOptimizer
Ftrl = FtrlOptimizer
LarsMomentum = LarsMomentumOptimizer


class ModelAverage(Optimizer):
    """Accumulate the average of parameters whtin sliding window. The average
    result will be saved in temporary variables which can be applied to
    parameter variables of current model by calling 'apply()' method. And the
    'restore()' method is used to restored the parameter values of current model.

    The size of average window is determined by average_window_rate,
    min_average_window, max_average_window and current update times.

    Args:
        average_window_rate: The rate of average window.
        min_average_window: The minimum size of average window.
        max_average_window: The maximum size of average window.
        regularization: A Regularizer, such as
                        fluid.regularizer.L2DecayRegularizer.
        name: A optional name prefix.
    Examples:

      .. code-block:: python

        optimizer = fluid.optimizer.Momentum()
        optimizer.minimize(cost)
        model_average = fluid.optimizer.ModelAverage(0.15,
                                                min_average_window=10000,
                                                max_average_window=20000)
        for pass_id in range(args.pass_num):
            for data in train_reader():
                exe.run(fluid.default_main_program()...)

            with model_average.apply(exe):
                for data in test_reader():
                    exe.run(inference_program...)
    """

    def __init__(self,
                 average_window_rate,
                 min_average_window=10000,
                 max_average_window=10000,
                 regularization=None,
                 name=None):
        super(ModelAverage, self).__init__(
            0.0, regularization=regularization, name=name)
        self.average_window = average_window_rate
        self.min_average_window = min_average_window
        self.max_average_window = max_average_window

        self.params_grads = []
        for param in framework.default_main_program().global_block(
        ).all_parameters():
            if param.do_model_average != False:
                grad = param.block.create_var(
                    name=unique_name.generate(".".join([param.name, 'tmp'])),
                    dtype=param.dtype,
                    persistable=False,
                    stop_gradient=True)
                self.params_grads.append((param, grad))

        for param, grad in self.params_grads:
            if grad is None:
                continue
            with param.block.program._optimized_guard(
                [param, grad]), name_scope('move_average'):
                self._append_average_accumulate_op(param)

        self.apply_program = Program()
        block = self.apply_program.global_block()
        with program_guard(main_program=self.apply_program):
            for param_grad in self.params_grads:
                self._add_average_apply_op(block, param_grad)

        self.restore_program = Program()
        block = self.restore_program.global_block()
        with program_guard(main_program=self.restore_program):
            for param_grad in self.params_grads:
                self._add_average_restore_op(block, param_grad)

    def _add_average_apply_op(self, block, param_grad):
        param = block._clone_variable(param_grad[0])
        grad = block._clone_variable(param_grad[1])
        sum_1 = block._clone_variable(self._get_accumulator('sum_1', param))
        sum_2 = block._clone_variable(self._get_accumulator('sum_2', param))
        sum_3 = block._clone_variable(self._get_accumulator('sum_3', param))
        num_accumulates = block._clone_variable(
            self._get_accumulator('num_accumulates', param))
        old_num_accumulates = block._clone_variable(
            self._get_accumulator('old_num_accumulates', param))
        num_updates = block._clone_variable(
            self._get_accumulator('num_updates', param))
        # backup param value to grad
        layers.assign(input=param, output=grad)
        # param = (sum_1 + sum_2 + sum_3) / (num_accumulates + old_num_accumulates)
        tmp = layers.sum(x=[num_accumulates, old_num_accumulates])
        sum = layers.sum(x=[sum_1, sum_2, sum_3])
        tmp = layers.cast(
            x=tmp, dtype='float32' if self._dtype == None else self._dtype)
        sum = layers.cast(
            x=sum, dtype='float32' if self._dtype == None else self._dtype)
        ops._elementwise_div(x=sum, y=tmp, out=param)

    def _add_average_restore_op(self, block, param_grad):
        param = block._clone_variable(param_grad[0])
        grad = block._clone_variable(param_grad[1])
        layers.assign(input=grad, output=param)

    def _append_average_accumulate_op(self, param):
        self.helper = LayerHelper("average_accumulate")
        sum_1 = self._add_accumulator('sum_1', param)
        sum_2 = self._add_accumulator('sum_2', param)
        sum_3 = self._add_accumulator('sum_3', param)
        num_accumulates = self._add_accumulator(
            'num_accumulates', param, dtype='int64', shape=[1])
        old_num_accumulates = self._add_accumulator(
            'old_num_accumulates', param, dtype='int64', shape=[1])
        num_updates = self._add_accumulator(
            'num_updates', param, dtype='int64', shape=[1])

        self.helper.append_op(
            type='average_accumulates',
            inputs={
                "param": param,
                "in_sum_1": sum_1,
                "in_sum_2": sum_2,
                "in_sum_3": sum_3,
                "in_num_accumulates": num_accumulates,
                "in_old_num_accumulates": old_num_accumulates,
                "in_num_updates": num_updates
            },
            outputs={
                "out_sum_1": sum_1,
                "out_sum_2": sum_2,
                "out_sum_3": sum_3,
                "out_num_accumulates": num_accumulates,
                "out_old_num_accumulates": old_num_accumulates,
                "out_num_updates": num_updates,
            },
            attrs={
                "average_window": self.average_window,
                "min_average_window": self.min_average_window,
                "max_average_window": self.max_average_window,
            },
            stop_gradient=True)

    @signature_safe_contextmanager
    def apply(self, executor, need_restore=True):
        """Apply average values to parameters of current model.
        """
        executor.run(self.apply_program)
        try:
            yield
        finally:
            if need_restore:
                self.restore(executor)

    def restore(self, executor):
        """Restore parameter values of current model.
        """
        executor.run(self.restore_program)<|MERGE_RESOLUTION|>--- conflicted
+++ resolved
@@ -30,11 +30,8 @@
 from .layer_helper import LayerHelper
 from .layers import ops
 from .regularizer import append_regularization_ops
-<<<<<<< HEAD
-from .imperative import base as imperative_base
-from .imperative.learning_rate_scheduler import LearningRateDecay
-=======
->>>>>>> 4c1ec41d
+from .dygraph import base as imperative_base
+from .dygraph.learning_rate_scheduler import LearningRateDecay
 from paddle.fluid import core
 from paddle.fluid.layers import tensor
 from functools import reduce
