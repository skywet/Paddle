#   Copyright (c) 2018 PaddlePaddle Authors. All Rights Reserved.
#
# Licensed under the Apache License, Version 2.0 (the "License");
# you may not use this file except in compliance with the License.
# You may obtain a copy of the License at
#
#     http://www.apache.org/licenses/LICENSE-2.0
#
# Unless required by applicable law or agreed to in writing, software
# distributed under the License is distributed on an "AS IS" BASIS,
# WITHOUT WARRANTIES OR CONDITIONS OF ANY KIND, either express or implied.
# See the License for the specific language governing permissions and
# limitations under the License.

from __future__ import print_function

import math

import distributed_splitter as splitter
<<<<<<< HEAD
from ps_dispatcher import RoundRobin, HashName, PSDispatcher
from .. import core, framework
from ..framework import Program, default_main_program, Variable, Parameter
=======
from .. import core
from ..framework import Program, default_main_program, \
                        default_startup_program, \
                        Variable, Parameter, grad_var_name
>>>>>>> b3e5a884

LOOKUP_TABLE_TYPE = "lookup_table"
LOOKUP_TABLE_GRAD_TYPE = "lookup_table_grad"
RPC_CLIENT_VAR_NAME = "RPC_CLIENT_VAR"


class VarBlock:
    def __init__(self, varname, offset, size):
        self.varname = varname
        # NOTE: real offset is offset * size
        self.offset = offset
        self.size = size

    def __str__(self):
        return "%s:%d:%d" % (self.varname, self.offset, self.size)


class UnionFind(object):
    """ Union-find data structure.

    Union-find is a data structure that keeps track of a set of elements partitioned
    into a number of disjoint (non-overlapping) subsets.

    Reference:
    https://en.wikipedia.org/wiki/Disjoint-set_data_structure

    Args:
      elements(list): The initialize element list.
    """

    def __init__(self, elementes=None):
        self._parents = []  # index -> parent index
        self._index = {}  # element -> index
        self._curr_idx = 0
        if not elementes:
            elementes = []
        for ele in elementes:
            self._parents.append(self._curr_idx)
            self._index.update({ele: self._curr_idx})
            self._curr_idx += 1

    def find(self, x):
        # Find the root index of given element x,
        # execute the path compress while findind the root index
        if not x in self._index:
            return -1
        idx = self._index[x]
        while idx != self._parents[idx]:
            t = self._parents[idx]
            self._parents[idx] = self._parents[t]
            idx = t
        return idx

    def union(self, x, y):
        # Union two given element
        x_root = self.find(x)
        y_root = self.find(y)

        if x_root == y_root:
            return
        self._parents[x_root] = y_root

    def is_connected(self, x, y):
        # If two given elements have the same root index,
        # then they are connected.
        return self.find(x) == self.find(y)


def same_or_split_var(p_name, var_name):
    return p_name == var_name or p_name.startswith(var_name + ".block")


def split_dense_variable(var_list,
                         pserver_count,
                         min_block_size=1024,
                         max_block_size=1048576):
    """
        We may need to split dense tensor to one or more blocks and put
        them equally onto parameter server. One block is a sub-tensor
        aligned by dim[0] of the tensor.

        We need to have a minimal block size so that the calculations in
        the parameter server side can gain better performance. By default
        minimum block size is 1024. The max block size is used to prevent
        very large blocks that may cause send error.
        :return: A list of VarBlocks. Each VarBlock specifies a shard of
           the var.
    """
    blocks = []
    for var in var_list:
        split_count = pserver_count
        var_numel = reduce(lambda x, y: x * y, var.shape)
        max_pserver_count = int(math.floor(var_numel / float(min_block_size)))
        if max_pserver_count == 0:
            max_pserver_count = 1
        if max_pserver_count < pserver_count:
            split_count = max_pserver_count
        block_size = int(math.ceil(var_numel / float(split_count)))

        if len(var.shape) >= 2:
            # align by dim1(width)
            dim1 = reduce(lambda x, y: x * y, var.shape[1:])
            remains = block_size % dim1
            if remains != 0:
                block_size += dim1 - remains
        # update split_count after aligning
        split_count = int(math.ceil(var_numel / float(block_size)))
        for block_id in xrange(split_count):
            curr_block_size = min(block_size, var_numel - (
                (block_id) * block_size))
            block = VarBlock(var.name, block_id, curr_block_size)
            blocks.append(str(block))
    return blocks


def delete_ops(block, ops):
    try:
        start = list(block.ops).index(ops[0])
        end = list(block.ops).index(ops[-1])
        [block.remove_op(start) for _ in xrange(end - start + 1)]
    except Exception, e:
        raise e
    block.program.sync_with_cpp()


def find_op_by_input_arg(block, arg_name):
    for index, op in enumerate(block.ops):
        if arg_name in op.input_arg_names:
            return index
    return -1


def find_op_by_output_arg(block, arg_name):
    for index, op in enumerate(block.ops):
        if arg_name in op.output_arg_names:
            return index
    return -1


class DistributeTranspiler:
    def transpile(self,
                  trainer_id,
                  program=None,
                  pservers="127.0.0.1:6174",
                  trainers=1,
                  split_method=RoundRobin,
                  sync_mode=True):
        """
<<<<<<< HEAD
            Transpile the program to distributed data-parallelism programs.
            The main_program will be transformed to use a remote parameter server
            to do parameter optimization. And the optimization graph will be put
            into a parameter server program.

            Use different methods to split trainable variables to different
            parameter servers.

            Steps to transpile trainer:
            1. split variable to multiple blocks, aligned by product(dim[1:]) (width).
            2. rename splited grad variables to add trainer_id suffix ".trainer_%d".
            3. modify trainer program add split_op to each grad variable.
            4. append send_op to send splited variables to server and fetch
               params(splited blocks or origin param) from server.
            5. append concat_op to merge splited blocks to update local weights.

            Steps to transpile pserver:
            1. create new program for parameter server.
            2. create params and grad variables that assigned to current server instance.
            3. create a sub-block in the server side program
            4. append ops that should run on current server instance.
            5. add listen_and_serv op

            :param trainer_id: one unique id for each trainer in a job.
            :type trainer_id: int
            :param program: program to transpile, default is default_main_program
            :type program: Program
            :param pservers: parameter server endpoints like "m1:6174,m2:6174"
            :type pservers: string
            :param trainers: total number of workers/trainers in the job
            :type trainers: int
            :param split_method: A instance to determin how to dispatch variable
                blocks to different servers equally.
            :type split_method: A instance based on PSDispatcher class.  
            :type sync_mode: boolean default True
            :param sync_mode: if sync_mode is set True, it means that dist transpiler
            will transpile the program into sync_mode pserver and trainer program.
=======
        Transpile the program to distributed data-parallelism programs.
        The main_program will be transformed to use a remote parameter server
        to do parameter optimization. And the optimization graph will be put
        into a parameter server program.

        Use different methods to split trainable variables to different
        parameter servers.

        Steps to transpile trainer:
        1. split variable to multiple blocks, aligned by product(dim[1:]) (width).
        2. rename splited grad variables to add trainer_id suffix ".trainer_%d".
        3. modify trainer program add split_op to each grad variable.
        4. append send_op to send splited variables to server and fetch
            params(splited blocks or origin param) from server.
        5. append concat_op to merge splited blocks to update local weights.

        Steps to transpile pserver:
        1. create new program for parameter server.
        2. create params and grad variables that assigned to current server instance.
        3. create a sub-block in the server side program
        4. append ops that should run on current server instance.
        5. add listen_and_serv op

        :param trainer_id: one unique id for each trainer in a job.
        :type trainer_id: int
        :param program: program to transpile, default is default_main_program
        :type program: Program
        :param pservers: parameter server endpoints like "m1:6174,m2:6174"
        :type pservers: string
        :param trainers: total number of workers/trainers in the job
        :type trainers: int
        :param split_method: A function to determin how to split variables
            to different servers equally.
        :type split_method: function
        :type sync_mode: boolean default True
        :param sync_mode: if sync_mode is set True, it means that dist transpiler
        will transpile the program into sync_mode pserver and trainer program.
>>>>>>> b3e5a884
        """
        assert (split_method.__bases__[0] == PSDispatcher)
        if program is None:
            program = default_main_program()
        self.origin_program = program
        self.trainer_num = trainers
        self.sync_mode = sync_mode
        # TODO(typhoonzero): currently trainer_id is fetched from cluster system
        # like Kubernetes, we should port this to use etcd later when developing
        # fluid distributed training with fault-tolerance.
        self.trainer_id = trainer_id
        pserver_endpoints = pservers.split(",")
        self.pserver_endpoints = pserver_endpoints
        self.optimize_ops, params_grads = self._get_optimize_pass()
        ps_dispatcher = split_method(pserver_endpoints)

        # process lookup_table_op
        # 1. check all lookup_table_op is distributed
        # 2. check all lookup_table_op share the same table.
        distributed_lookup_table_ops = []
        # support only one distributed_lookup_table now
        self.table_name = None
        for op in program.global_block().ops:
            if op.type == LOOKUP_TABLE_TYPE:
                if op.attrs['is_distributed'] is True:
                    if self.table_name is None:
                        self.table_name = op.input("W")[0]
                    if self.table_name != op.input("W")[0]:
                        raise RuntimeError("all distributed lookup_table_ops"
                                           " should have only one table")
                    distributed_lookup_table_ops.append(op)
                else:
                    if self.table_name is not None:
                        assert op.input("W")[0] != self.table_name

        self.has_distributed_lookup_table = len(
            distributed_lookup_table_ops) > 0

        # step1: For large parameters and gradients, split them into smaller
        # blocks.
        param_list = []
        grad_list = []
        for p, g in params_grads:
            # skip parameter marked not trainable
            if type(p) == Parameter and p.trainable == False:
                continue
            param_list.append(p)
            grad_list.append(g)

        if self.has_distributed_lookup_table:
            param_list = [
                param for param in param_list if param.name != self.table_name
            ]
            grad_list = [
                grad for grad in grad_list
                if grad.name != grad_var_name(self.table_name)
            ]
            self.table_param_grad = [
                param_grad for param_grad in params_grads
                if param_grad[0].name == self.table_name
            ][0]
            table_grad_var = self.table_param_grad[1]
            self.table_grad_list = [
                program.global_block().create_var(
                    name="%s.trainer_%d.pserver_%d" %
                    (table_grad_var.name, trainer_id, index),
                    type=table_grad_var.type,
                    shape=table_grad_var.shape,
                    dtype=table_grad_var.dtype)
                for index in range(len(self.pserver_endpoints))
            ]

        grad_blocks = split_dense_variable(grad_list, len(pserver_endpoints))
        param_blocks = split_dense_variable(param_list, len(pserver_endpoints))
        assert (len(grad_blocks) == len(param_blocks))
        # step2: Create new vars for the parameters and gradients blocks and
        # add ops to do the split.
        param_var_mapping = self._create_vars_from_blocklist(program,
                                                             param_blocks)
        grad_var_mapping = self._create_vars_from_blocklist(
            program, grad_blocks, add_trainer_suffix=self.trainer_num > 1)
        grad_param_mapping = dict()
        for g, p in zip(grad_blocks, param_blocks):
            g_name, g_bid, _ = g.split(":")
            p_name, p_bid, _ = p.split(":")
            grad_param_mapping[grad_var_mapping[g_name][int(g_bid)]] =  \
                    param_var_mapping[p_name][int(p_bid)]

        rpc_client_var = program.global_block().create_var(
            name=RPC_CLIENT_VAR_NAME,
            persistable=True,
            type=core.VarDesc.VarType.RAW)

        # step 3: transpile trainer side program, insert recv op and send op.

        # create mapping of endpoint -> split var to create pserver side program
        self.param_grad_ep_mapping = dict()
        [
            self.param_grad_ep_mapping.update({
                ep: {
                    "params": [],
                    "grads": []
                }
            }) for ep in self.pserver_endpoints
        ]

        # step 3.1: insert send op to send gradient vars to parameter servers
        ps_dispatcher.reset()
        send_vars = []
        for varname, splited_vars in grad_var_mapping.items():
            index = find_op_by_output_arg(program.global_block(), varname)
            eplist = ps_dispatcher.dispatch(splited_vars)
            if len(splited_vars) > 1:
                self._insert_split_op(program, varname, splited_vars)
                index += 1
            program.global_block().insert_op(
                index=index + 1,
                type="send_vars",
                inputs={"X": splited_vars},
                outputs={"RPCClient": rpc_client_var},
                attrs={"epmap": eplist})
            for _, var in enumerate(splited_vars):
                send_vars.append(var)

        if self.sync_mode:
            program.global_block().append_op(
                type="send_barrier",
                inputs={},
                outputs={"RPCClient": rpc_client_var},
                attrs={"endpoints": pserver_endpoints})

        # step 3.2: insert recv op to receive parameters from parameter server
        recv_vars = []
        for _, var in enumerate(send_vars):
            recv_vars.append(grad_param_mapping[var])
        ps_dispatcher.reset()
        eplist = ps_dispatcher.dispatch(recv_vars)

        program.global_block().append_op(
            type="recv",
            inputs={},
            outputs={"Out": recv_vars,
                     "RPCClient": rpc_client_var},
            attrs={"epmap": eplist})

        for i, ep in enumerate(eplist):
            self.param_grad_ep_mapping[ep]["params"].append(recv_vars[i])
            self.param_grad_ep_mapping[ep]["grads"].append(send_vars[i])

        # TODO(Yancey1989): check dist lookup table
        if self.has_distributed_lookup_table:
            self._replace_lookup_table_op_with_prefetch(program, rpc_client_var,
                                                        eplist)
            self._split_table_grad_and_add_send_vars(program, rpc_client_var,
                                                     pserver_endpoints)

    def get_trainer_program(self):
        # remove optimize ops and add a send op to main_program
        delete_ops(self.origin_program.global_block(), self.optimize_ops)
        # FIXME(typhoonzero): serialize once will fix error occurs when clone.
        self.origin_program.__str__()
        return self.origin_program

    def get_pserver_program(self, endpoint):
        """
        Get pserver side program using the endpoint.
        TODO(panyx0718): Revisit this assumption. what if #blocks > #pservers.
        NOTE: assume blocks of the same variable is not distributed
        on the same pserver, only change param/grad varnames for
        trainers to fetch.
        """
        # step1
        pserver_program = Program()
        # step2: Create vars to receive vars at parameter servers.
        recv_inputs = []
        for v in self.param_grad_ep_mapping[endpoint]["params"]:
            self._clone_var(pserver_program.global_block(), v)
        for v in self.param_grad_ep_mapping[endpoint]["grads"]:
            # create vars for each trainer in global scope, so
            # we don't need to create them when grad arrives.
            # change client side var name to origin name by
            # removing ".trainer_%d" suffix

            suff_idx = v.name.find(".trainer_")
            if suff_idx >= 0:
                orig_var_name = v.name[:suff_idx]
            else:
                orig_var_name = v.name
            # NOTE: single_trainer_var must be created for multi-trainer
            # case to merge grads from multiple trainers
            single_trainer_var = \
                pserver_program.global_block().create_var(
                    name=orig_var_name,
                    persistable=True,
                    type=v.type,
                    dtype=v.dtype,
                    shape=v.shape)
            if self.sync_mode and self.trainer_num > 1:
                for trainer_id in xrange(self.trainer_num):
                    var = pserver_program.global_block().create_var(
                        name="%s.trainer_%d" % (orig_var_name, trainer_id),
                        persistable=False,
                        type=v.type,
                        dtype=v.dtype,
                        shape=v.shape)
                    recv_inputs.append(var)
            else:
                recv_inputs.append(single_trainer_var)

        # step 3
        # Create a union-find data structure from optimize ops,
        # If two ops are connected, we could add these two ops
        # into one set.
        ufind = self._create_ufind(self.optimize_ops)
        # step 3.2
        # Iterate through the ops and append optimize op which
        # located on current pserver
        opt_op_on_pserver = []
        for _, op in enumerate(self.optimize_ops):
            if self._is_opt_op(op) and self._is_opt_op_on_pserver(endpoint, op):
                opt_op_on_pserver.append(op)
        # step 3.3
        # Iterate through the ops, and if an op and the optimize ops
        # which located on current pserver are in one set, then
        # append it into the sub program.

        # We try to put optimization program run parallelly, assume
        # optimization program always looks like:
        #
        # prevop -> prevop -> opt op -> following op -> following op; ->
        # prevop -> prevop -> opt op -> following op -> following op; ->
        # global op -> global op
        #
        # we put operators that can run parallelly to many program blocks.
        # in above example, we seperate ops by the ";". Global ops must run
        # after all the optimize ops finished.

        global_ops = []
        # HACK: optimization global ops only used to scale beta1 and beta2
        # replace it with dependency engine.
        for op in self.optimize_ops:
            if self._is_adam_connected_op(op):
                global_ops.append(op)

        def __append_optimize_op__(op, block, grad_to_block_id):
            if self._is_opt_op(op):
                self._append_pserver_ops(block, op, endpoint, grad_to_block_id,
                                         default_main_program())
            else:
                self._append_pserver_non_opt_ops(block, op)

        # append lr decay ops to the child block if exists
        lr_ops = self._get_lr_ops()
        if len(lr_ops) > 0:
            lr_decay_block = pserver_program.create_block(
                pserver_program.num_blocks - 1)
            for _, op in enumerate(lr_ops):
                self._append_pserver_non_opt_ops(lr_decay_block, op)

        # append op to the current block
        grad_to_block_id = []
        pre_block_idx = pserver_program.num_blocks - 1
        for idx, opt_op in enumerate(opt_op_on_pserver):
            per_opt_block = pserver_program.create_block(pre_block_idx)
            for _, op in enumerate(self.optimize_ops):
                # optimizer is connected to itself
                if ufind.is_connected(op, opt_op) and op not in global_ops:
                    __append_optimize_op__(op, per_opt_block, grad_to_block_id)

        # append global ops
        if global_ops:
            opt_state_block = pserver_program.create_block(
                pserver_program.num_blocks - 1)
            for glb_op in global_ops:
                __append_optimize_op__(glb_op, opt_state_block,
                                       grad_to_block_id)

        # NOT USED: single block version:
        #
        # for _, op in enumerate(self.optimize_ops):
        #     for _, opt_op in enumerate(opt_op_on_pserver):
        #         if ufind.is_connected(op, opt_op):
        #             __append_optimize_op__(glb_op, optimize_block)
        #             break

        # process distributed lookup_table
        prefetch_block = None
        if self.has_distributed_lookup_table:
            pserver_index = self.pserver_endpoints.index(endpoint)
            table_opt_block = self._create_table_optimize_block(
                pserver_index, pserver_program, pre_block_idx)
            prefetch_block = self._create_prefetch_block(
                pserver_index, pserver_program, table_opt_block)

        # NOTE: if has_distributed_lookup_table is False, then prefetch_block will
        # not be executed, so it's safe to use optimize_block to hold the place
        if self.has_distributed_lookup_table:
            assert prefetch_block is not None
        else:
            assert prefetch_block is None
            prefetch_block = pserver_program.global_block()

        # step5 append the listen_and_serv op
        pserver_program.global_block().append_op(
            type="listen_and_serv",
            inputs={'X': recv_inputs},
            outputs={},
            attrs={
                "OptimizeBlock": pserver_program.block(1),
                "endpoint": endpoint,
                "Fanin": self.trainer_num,
                "PrefetchBlock": prefetch_block,
                "sync_mode": self.sync_mode,
                "grad_to_block_id": grad_to_block_id
            })

        pserver_program.sync_with_cpp()
        return pserver_program

    def get_startup_program(self, endpoint, pserver_program):
        """
        Get startup program for current parameter server.
        Modify operator input variables if there are variables that
        were split to several blocks.
        """
        s_prog = Program()
        orig_s_prog = default_startup_program()
        params = self.param_grad_ep_mapping[endpoint]["params"]

        def _get_splited_name_and_shape(varname):
            for idx, splited_param in enumerate(params):
                pname = splited_param.name
                if same_or_split_var(pname, varname) and varname != pname:
                    return pname, splited_param.shape
            return "", []

        # 1. create vars in pserver program to startup program
        pserver_vars = pserver_program.global_block().vars
        created_var_map = dict()
        for _, var in pserver_vars.iteritems():
            tmpvar = s_prog.global_block().clone_variable(var)
            created_var_map[var.name] = tmpvar

        # 2. rename op outputs
        for op in orig_s_prog.global_block().ops:
            new_inputs = dict()
            new_outputs = dict()
            # do not append startup op if var is not on this pserver
            op_on_pserver = False
            for key in op.output_names:
                newname, _ = _get_splited_name_and_shape(op.output(key)[0])
                if newname:
                    op_on_pserver = True
                    new_outputs[key] = created_var_map[newname]
                elif op.output(key)[0] in pserver_vars:
                    op_on_pserver = True
                    new_outputs[key] = pserver_vars[op.output(key)[0]]

            # most startup program ops have no inputs
            new_inputs = self._get_input_map_from_op(pserver_vars, op)

            if op_on_pserver:
                if op.type in [
                        "gaussian_random", "fill_constant", "uniform_random"
                ]:
                    op.attrs["shape"] = new_outputs["Out"].shape
                s_prog.global_block().append_op(
                    type=op.type,
                    inputs=new_inputs,
                    outputs=new_outputs,
                    attrs=op.attrs)
        return s_prog

    # transpiler function for dis lookup_table
    def _replace_lookup_table_op_with_prefetch(self, program, rpc_client_var,
                                               eplist):
        # 1. replace lookup_table_op with split_ids_op -> prefetch_op -> sum_op
        self.prefetch_input_vars = None
        self.prefetch_output_vars = None

        continue_search_lookup_table_op = True
        while continue_search_lookup_table_op:
            continue_search_lookup_table_op = False
            all_ops = program.global_block().ops
            for op in all_ops:
                if op.type == LOOKUP_TABLE_TYPE:
                    continue_search_lookup_table_op = True

                    op_index = list(all_ops).index(op)
                    ids_name = op.input("Ids")
                    out_name = op.output("Out")

                    if self.prefetch_input_vars is None:
                        ids_var = program.global_block().vars[ids_name[0]]
                        self.prefetch_input_vars = self.create_splited_vars(
                            source_var=ids_var,
                            block=program.global_block(),
                            tag="_prefetch_in_")
                    if self.prefetch_output_vars is None:
                        out_var = program.global_block().vars[out_name[0]]
                        self.prefetch_output_vars = self.create_splited_vars(
                            source_var=out_var,
                            block=program.global_block(),
                            tag="_prefetch_out_")

                    # insert split_ids_op
                    program.global_block().insert_op(
                        index=op_index,
                        type="split_ids",
                        inputs={
                            'Ids': [
                                program.global_block().vars[varname]
                                for varname in ids_name
                            ]
                        },
                        outputs={"Out": self.prefetch_input_vars})

                    # insert prefetch_op
                    program.global_block().insert_op(
                        index=op_index + 1,
                        type="prefetch",
                        inputs={'X': self.prefetch_input_vars},
                        outputs={
                            "Out": self.prefetch_output_vars,
                            "RPCClient": rpc_client_var
                        },
                        attrs={"epmap": eplist})

                    # insert concat_op
                    program.global_block().insert_op(
                        index=op_index + 2,
                        type="concat",
                        inputs={'X': self.prefetch_output_vars},
                        outputs={
                            "Out": [
                                program.global_block().vars[varname]
                                for varname in out_name
                            ]
                        },
                        attrs={"axis": 0})

                    # delete lookup_table_op
                    delete_ops(program.global_block(), [op])
                    # break for loop
                    break

    def _split_table_grad_and_add_send_vars(self, program, rpc_client_var,
                                            pserver_endpoints):
        # 2. add split_ids_op and send_vars_op to send gradient to pservers
        # there should only be one table_name
        all_ops = program.global_block().ops
        table_grad_name = grad_var_name(self.table_name)
        for op in all_ops:
            if table_grad_name in op.output_arg_names:
                op_index = list(all_ops).index(op)
                # insert split_ids_op
                program.global_block().insert_op(
                    index=op_index + 1,
                    type="split_ids",
                    inputs={
                        'Ids': [program.global_block().vars[table_grad_name]]
                    },
                    outputs={"Out": self.table_grad_list})
                program.global_block().insert_op(
                    index=op_index + 2,
                    type="send_vars",
                    inputs={'X': self.table_grad_list},
                    outputs={"RPCClient": rpc_client_var},
                    attrs={"sync_send": True,
                           "epmap": pserver_endpoints})
                break

    def _create_prefetch_block(self, pserver_index, pserver_program,
                               optimize_block):
        # STEP: create prefetch block
        table_var = pserver_program.global_block().vars[self.table_name]
        prefetch_block = pserver_program.create_block(optimize_block.idx)
        trainer_ids = self.prefetch_input_vars[pserver_index]
        pserver_ids = pserver_program.global_block().create_var(
            name=trainer_ids.name,
            type=trainer_ids.type,
            shape=trainer_ids.shape,
            dtype=trainer_ids.dtype)
        trainer_out = self.prefetch_output_vars[pserver_index]
        pserver_out = pserver_program.global_block().create_var(
            name=trainer_out.name,
            type=trainer_out.type,
            shape=trainer_out.shape,
            dtype=trainer_out.dtype)
        prefetch_block.append_op(
            type="lookup_sparse_table",
            inputs={'Ids': pserver_ids,
                    "W": table_var},
            outputs={"Out": pserver_out},
            attrs={
                "is_sparse": True,  # has no effect on lookup_table op
                "is_distributed": True,
                "padding_idx": -1
            })
        return prefetch_block

    def _create_table_optimize_block(self, pserver_index, pserver_program,
                                     pre_block_idx):
        def _clone_var(block, var, persistable=True):
            assert isinstance(var, Variable)
            return block.create_var(
                name=var.name,
                shape=var.shape,
                dtype=var.dtype,
                type=var.type,
                persistable=persistable)

        # STEP: create table optimize block
        # create table param and grad var in pserver program
        origin_param_var = self.origin_program.global_block().vars[
            self.table_name]
        param_var = pserver_program.global_block().create_var(
            name=origin_param_var.name,
            shape=origin_param_var.shape,
            dtype=origin_param_var.dtype,
            type=core.VarDesc.VarType.SELECTED_ROWS,
            persistable=True)
        grad_var = _clone_var(
            pserver_program.global_block(),
            self.origin_program.global_block().vars[grad_var_name(
                self.table_name)],
            persistable=False)

        # create table optimize block in pserver program
        table_opt_op = [
            op for op in self.optimize_ops
            if op.input("Param")[0] == self.table_name
        ][0]
        table_opt_block = pserver_program.create_block(pre_block_idx)
        # only support sgd now
        assert table_opt_op.type == "sgd"

        if self.sync_mode:
            # create grad vars in pserver program
            table_grad_var = self.table_param_grad[1]
            table_grad_list = [
                pserver_program.global_block().create_var(
                    name="%s.trainer_%d.pserver_%d" %
                    (table_grad_var.name, index, pserver_index),
                    type=table_grad_var.type,
                    shape=table_grad_var.shape,
                    dtype=table_grad_var.dtype)
                for index in range(self.trainer_num)
            ]

            # append sum op for table_grad_list
            table_opt_block.append_op(
                type="sum",
                inputs={"X": table_grad_list},
                outputs={"Out": [grad_var]})

        lr_var = pserver_program.global_block().vars[table_opt_op.input(
            "LearningRate")[0]]
        inputs = {
            "Param": [param_var],
            "Grad": [grad_var],
            "LearningRate": [lr_var]
        }
        outputs = {"ParamOut": [param_var]}
        table_opt_block.append_op(
            type=table_opt_op.type,
            inputs=inputs,
            outputs=outputs,
            attrs=table_opt_op.attrs)

        return table_opt_block

    # ====================== private transpiler functions =====================
    def _create_vars_from_blocklist(self,
                                    program,
                                    block_list,
                                    add_trainer_suffix=False):
        """
        Create vars for each split.
        NOTE: only grads need to be named for different trainers, use
              add_trainer_suffix to rename the grad vars.
        :return: A dict mapping from original var name to each var split.
        """
        block_map = dict()
        var_mapping = dict()
        for block_str in block_list:
            varname, offset, size = block_str.split(":")
            if not block_map.has_key(varname):
                block_map[varname] = []
            block_map[varname].append((long(offset), long(size)))
        for varname, splited in block_map.iteritems():
            orig_var = program.global_block().var(varname)
            if len(splited) == 1:
                if self.sync_mode and add_trainer_suffix:
                    new_var_name = "%s.trainer_%d" % \
                        (orig_var.name, self.trainer_id)
                    program.global_block().rename_var(varname, new_var_name)
                    var_mapping[varname] = \
                        [program.global_block().var(new_var_name)]
                else:
                    var_mapping[varname] = \
                        [program.global_block().var(orig_var.name)]
                continue

            var_mapping[varname] = []
            orig_shape = orig_var.shape
            orig_dim1_flatten = 1
            if len(orig_shape) >= 2:
                orig_dim1_flatten = reduce(lambda x, y: x * y, orig_shape[1:])

            for i, block in enumerate(splited):
                size = block[1]
                rows = size / orig_dim1_flatten
                splited_shape = [rows]
                if len(orig_shape) >= 2:
                    splited_shape.extend(orig_shape[1:])
                new_var_name = ""
                if self.sync_mode and add_trainer_suffix:
                    new_var_name = "%s.block%d.trainer_%d" % \
                        (varname, i, self.trainer_id)
                else:
                    new_var_name = "%s.block%d" % \
                        (varname, i)
                var = program.global_block().create_var(
                    name=new_var_name,
                    persistable=False,
                    dtype=orig_var.dtype,
                    type=orig_var.type,
                    shape=splited_shape)  # flattend splited var
                var_mapping[varname].append(var)
            program.global_block().sync_with_cpp()
        return var_mapping

    def create_splited_vars(self, source_var, block, tag):
        return [
            block.create_var(
                name=str(source_var.name + tag + str(index)),
                type=source_var.type,
                shape=source_var.shape,
                dtype=source_var.dtype)
            for index in range(len(self.pserver_endpoints))
        ]

    def _clone_var(self, block, var, persistable=True):
        assert isinstance(var, Variable)
        return block.create_var(
            name=var.name,
            shape=var.shape,
            dtype=var.dtype,
            type=var.type,
            lod_level=var.lod_level,
            persistable=persistable)

    def _insert_split_op(self, program, orig_varname, splited_vars):
        orig_var = program.global_block().vars[orig_varname]
        index = find_op_by_output_arg(program.global_block(), orig_varname)
        if orig_var.type == core.VarDesc.VarType.SELECTED_ROWS:
            height_sections = []
            for v in splited_vars:
                height_sections.append(v.shape[0])
            program.global_block().insert_op(
                index=index + 1,
                type="split_selected_rows",
                inputs={"X": orig_var},
                outputs={"Out": splited_vars},
                attrs={"height_sections": height_sections})
        elif orig_var.type == core.VarDesc.VarType.LOD_TENSOR:
            sections = []
            for v in splited_vars:
                sections.append(v.shape[0])
            program.global_block().insert_op(
                index=index + 1,
                type="split_byref",
                inputs={"X": orig_var},
                outputs={"Out": splited_vars},
                attrs={"sections": sections}  # assume split evenly
            )
        else:
            AssertionError("Variable type should be in set "
                           "[LOD_TENSOR, SELECTED_ROWS]")

    def _append_split_op(self, program, gradblocks):
        # Split variables that need to be split and append respective ops
        add_suffix = False
        if self.trainer_num > 1:
            add_suffix = True
        var_mapping = self._create_vars_from_blocklist(
            program, gradblocks, add_trainer_suffix=add_suffix)
        for varname, splited_vars in var_mapping.iteritems():
            # variable that don't need to split have empty splited_vars
            if len(splited_vars) <= 1:
                continue
            orig_var = program.global_block().vars[varname]
            index = find_op_by_output_arg(program.global_block(), orig_var.name)
            if orig_var.type == core.VarDesc.VarType.SELECTED_ROWS:
                height_sections = []
                for v in splited_vars:
                    height_sections.append(v.shape[0])
                program.global_block().insert_op(
                    index=index + 1,
                    type="split_selected_rows",
                    inputs={"X": orig_var},
                    outputs={"Out": splited_vars},
                    attrs={"height_sections": height_sections})
            elif orig_var.type == core.VarDesc.VarType.LOD_TENSOR:
                sections = []
                for v in splited_vars:
                    sections.append(v.shape[0])
                program.global_block().insert_op(
                    index=index + 1,
                    type="split_byref",
                    inputs={"X": orig_var},
                    outputs={"Out": splited_vars},
                    attrs={"sections": sections}  # assume split evenly
                )
            else:
                AssertionError("Variable type should be in set "
                               "[LOD_TENSOR, SELECTED_ROWS]")
        return var_mapping

    def _get_optimizer_input_shape(self, op_type, varkey, orig_shape,
                                   param_shape):
        """
        Returns the shape for optimizer inputs that need to be reshaped when
        Param and Grad is split to multiple servers.
        """
        # HACK(typhoonzero): Should use functions of corresponding optimizer in
        # optimizer.py to get the shape, do not  bind this in the transpiler.
        if op_type == "adam":
            if varkey in ["Moment1", "Moment2"]:
                return param_shape
        elif op_type == "adagrad":
            if varkey == "Moment":
                return param_shape
        elif op_type == "adamax":
            if varkey in ["Moment", "InfNorm"]:
                return param_shape
        elif op_type == "momentum":
            if varkey == "Velocity":
                return param_shape
        elif op_type == "":
            if varkey == "Moment":
                return param_shape
        elif op_type == "sgd":
            pass
        return orig_shape

    def _orig_varname(self, varname):
        suff_idx = varname.find(".trainer_")
        orig_var_name = ""
        if suff_idx >= 0:
            orig_var_name = varname[:suff_idx]
        else:
            orig_var_name = varname
        return orig_var_name

    def _append_pserver_ops(self, optimize_block, opt_op, endpoint,
                            grad_to_block_id, origin_program):
        program = optimize_block.program
        pserver_block = program.global_block()
        new_inputs = dict()
        # update param/grad shape first, then other inputs like
        # moment can use the updated shape
        for key in opt_op.input_names:
            if key == "Grad":
                grad_block = None
                for g in self.param_grad_ep_mapping[endpoint]["grads"]:
                    if same_or_split_var(
                            self._orig_varname(g.name),
                            self._orig_varname(opt_op.input(key)[0])):
                        grad_block = g
                        break
                if not grad_block:
                    # do not append this op if current endpoint
                    # is not dealing with this grad block
                    return
                merged_var = \
                    pserver_block.vars[self._orig_varname(grad_block.name)]
                grad_to_block_id.append(merged_var.name + ":" + str(
                    optimize_block.idx))
                if self.sync_mode and self.trainer_num > 1:
                    vars2merge = []
                    for i in xrange(self.trainer_num):
                        per_trainer_name = "%s.trainer_%d" % \
                        (self._orig_varname(grad_block.name), i)
                        vars2merge.append(pserver_block.vars[per_trainer_name])

                    optimize_block.append_op(
                        type="sum",
                        inputs={"X": vars2merge},
                        outputs={"Out": merged_var})
                    # TODO(panyx0718): What if it's SELECTED_ROWS.
                    if not merged_var.type == core.VarDesc.VarType.SELECTED_ROWS:
                        optimize_block.append_op(
                            type="scale",
                            inputs={"X": merged_var},
                            outputs={"Out": merged_var},
                            attrs={"scale": 1.0 / float(self.trainer_num)})

                new_inputs[key] = merged_var
            elif key == "Param":
                # param is already created on global program
                param_block = None
                for p in self.param_grad_ep_mapping[endpoint]["params"]:
                    if same_or_split_var(p.name, opt_op.input(key)[0]):
                        param_block = p
                        break
                if not param_block:
                    return
                tmpvar = pserver_block.create_var(
                    name=param_block.name,
                    persistable=True,
                    dtype=param_block.dtype,
                    shape=param_block.shape)
                new_inputs[key] = tmpvar
            elif key == "LearningRate":
                # learning rate variable has already be created by non-optimize op,
                # don't create it once again.
                lr_varname = opt_op.input(key)[0]
                if pserver_block.vars.has_key(lr_varname):
                    new_inputs[key] = pserver_block.vars[opt_op.input(key)[0]]
                else:
                    origin_var = origin_program.global_block().vars[lr_varname]
                    tmpvar = pserver_block.create_var(
                        name=origin_var.name,
                        persistable=origin_var.persistable,
                        dtype=origin_var.dtype,
                        shape=origin_var.shape)
                    new_inputs[key] = tmpvar

        for key in opt_op.input_names:
            new_shape = None
            if key in ["Param", "Grad", "LearningRate"]:
                continue
            var = self.origin_program.global_block().vars[opt_op.input(key)[0]]
            # update accumulator variable shape
            param_shape = new_inputs["Param"].shape
            new_shape = self._get_optimizer_input_shape(opt_op.type, key,
                                                        var.shape, param_shape)
            tmpvar = pserver_block.create_var(
                name=var.name,
                persistable=var.persistable,
                dtype=var.dtype,
                shape=new_shape)
            new_inputs[key] = tmpvar

        # change output's ParamOut variable
        outputs = self._get_output_map_from_op(
            self.origin_program.global_block().vars, opt_op)
        outputs["ParamOut"] = new_inputs["Param"]

        optimize_block.append_op(
            type=opt_op.type,
            inputs=new_inputs,
            outputs=outputs,
            attrs=opt_op.attrs)

    def _append_pserver_non_opt_ops(self, optimize_block, opt_op):
        program = optimize_block.program
        # Append the ops for parameters that do not need to be optimized/updated
        inputs = self._get_input_map_from_op(
            self.origin_program.global_block().vars, opt_op)
        for varlist in inputs.itervalues():
            if not isinstance(varlist, list):
                varlist = [varlist]

            for var in varlist:
                if not program.global_block().vars.has_key(var.name):
                    program.global_block().create_var(
                        name=var.name,
                        persistable=var.persistable,
                        dtype=var.dtype,
                        shape=var.shape)

        outputs = self._get_output_map_from_op(
            self.origin_program.global_block().vars, opt_op)

        for varlist in outputs.itervalues():
            if not isinstance(varlist, list):
                varlist = [varlist]

            for var in varlist:
                program.global_block().clone_variable(var)

        optimize_block.append_op(
            type=opt_op.type,
            inputs=inputs,
            outputs=outputs,
            attrs=opt_op.attrs)

    def _is_op_connected(self, op1, op2):
        # If one op's input is another op's output or
        # one op's output is another op's input, we say
        # the two operator is connected.
        def _append_inname_remove_beta(varname_list):
            op_input_names = []
            for in_name in varname_list:
                # HACK: remove beta1 and beta2 to avoid let all
                # ops connected.
                if in_name.startswith("beta2_pow_acc") or \
                    in_name.startswith("beta1_pow_acc"):
                    continue
                else:
                    op_input_names.append(in_name)
            return op_input_names

        op1_input_names = _append_inname_remove_beta(op1.desc.input_arg_names())
        op1_output_names = op1.desc.output_arg_names()

        op2_input_names = _append_inname_remove_beta(op2.desc.input_arg_names())
        op2_output_names = op2.desc.output_arg_names()

        if set(op1_output_names) & set(op2_input_names) or \
           set(op1_input_names) & set(op2_output_names):
            return True
        return False

    def _create_ufind(self, optimize_ops):
        # Create a unit find data struct by optimize ops
        ufind = UnionFind(optimize_ops)
        for i in xrange(len(optimize_ops)):
            for j in xrange(i, len(optimize_ops)):
                op1 = optimize_ops[i]
                op2 = optimize_ops[j]
                if self._is_op_connected(op1, op2):
                    ufind.union(op1, op2)
        return ufind

    def _is_opt_op(self, op):
        # NOTE: It's a HACK implement.
        # optimize op: SGDOptimize, MomentumOptimizer, AdamOptimizer and etc...
        if "Param" in op.input_names and \
            "LearningRate" in op.input_names:
            return True
        return False

    def _is_opt_op_on_pserver(self, endpoint, op):
        param_names = [
            p.name for p in self.param_grad_ep_mapping[endpoint]["params"]
        ]
        if op.input("Param")[0] in param_names:
            return True
        else:
            for n in param_names:
                param = op.input("Param")[0]
                if same_or_split_var(n, param) and n != param:
                    return True
            return False

    def _get_input_map_from_op(self, varmap, op):
        """Returns a dict from op input name to the vars in varmap."""
        iomap = dict()
        for key in op.input_names:
            vars = []
            for varname in op.input(key):
                vars.append(varmap[varname])
            if len(vars) == 1:
                iomap[key] = vars[0]
            else:
                iomap[key] = vars
        return iomap

    def _get_output_map_from_op(self, varmap, op):
        """Returns a dict from op output name to the vars in varmap."""
        iomap = dict()
        for key in op.output_names:
            vars = []
            for varname in op.output(key):
                vars.append(varmap[varname])
            if len(vars) == 1:
                iomap[key] = vars[0]
            else:
                iomap[key] = vars
        return iomap

    def _get_lr_ops(self):
        lr_ops = []
        # find learning rate variables by optimize op
        lr_vars = set()
        for op in self.optimize_ops:
            if self._is_opt_op(op):
                lr_vars.add(op.input("LearningRate")[0])

        find_ops = []
        # find ops which output is lr var
        block = self.origin_program.global_block()
        for op in block.ops:
            if set(op.output_arg_names) & lr_vars:
                find_ops.append(op)
        # make a union find struct by the ops in default_main_program
        ufind = UnionFind(block.ops)

        for op1 in block.ops:
            for op2 in block.ops:
                # NOTE: we need to skip all optimize ops, since it is connected
                # with forward/backward ops and lr ops, we only need the lr ops.
                if op1 != op2 and self._is_op_connected(op1, op2) and \
                    not self._is_opt_op(op1) and not self._is_opt_op(op2):
                    ufind.union(op1, op2)
        # find all ops which is related with lr var
        for op1 in block.ops:
            for op2 in find_ops:
                if ufind.is_connected(op1, op2):
                    lr_ops.append(op1)
                    # we only need to append op for once
                    break
        return lr_ops

    def _get_optimize_pass(self):
        block = self.origin_program.global_block()
        opt_ops = []
        params_grads = []
        for op in block.ops:
            if self._is_opt_op(op):
                opt_ops.append(op)
                params_grads.append((self.origin_program.global_block().var(
                    op.input("Param")[0]),
                                     self.origin_program.global_block().var(
                                         op.input("Grad")[0])))
            elif self._is_adam_connected_op(op):
                opt_ops.append(op)
            else:
                pass
        return opt_ops, params_grads

    def _is_adam_connected_op(self, op):
        """
        A hack function to determinate whether the input operator
        is connected to optimize operator.
        """
        if op.type == "scale":
            for in_name in op.input_arg_names:
                if in_name.startswith("beta1_pow_acc") or \
                        in_name.startswith("beta2_pow_acc"):
                    return True
        return False<|MERGE_RESOLUTION|>--- conflicted
+++ resolved
@@ -16,17 +16,11 @@
 
 import math
 
-import distributed_splitter as splitter
-<<<<<<< HEAD
 from ps_dispatcher import RoundRobin, HashName, PSDispatcher
 from .. import core, framework
-from ..framework import Program, default_main_program, Variable, Parameter
-=======
-from .. import core
 from ..framework import Program, default_main_program, \
                         default_startup_program, \
                         Variable, Parameter, grad_var_name
->>>>>>> b3e5a884
 
 LOOKUP_TABLE_TYPE = "lookup_table"
 LOOKUP_TABLE_GRAD_TYPE = "lookup_table_grad"
@@ -175,45 +169,6 @@
                   split_method=RoundRobin,
                   sync_mode=True):
         """
-<<<<<<< HEAD
-            Transpile the program to distributed data-parallelism programs.
-            The main_program will be transformed to use a remote parameter server
-            to do parameter optimization. And the optimization graph will be put
-            into a parameter server program.
-
-            Use different methods to split trainable variables to different
-            parameter servers.
-
-            Steps to transpile trainer:
-            1. split variable to multiple blocks, aligned by product(dim[1:]) (width).
-            2. rename splited grad variables to add trainer_id suffix ".trainer_%d".
-            3. modify trainer program add split_op to each grad variable.
-            4. append send_op to send splited variables to server and fetch
-               params(splited blocks or origin param) from server.
-            5. append concat_op to merge splited blocks to update local weights.
-
-            Steps to transpile pserver:
-            1. create new program for parameter server.
-            2. create params and grad variables that assigned to current server instance.
-            3. create a sub-block in the server side program
-            4. append ops that should run on current server instance.
-            5. add listen_and_serv op
-
-            :param trainer_id: one unique id for each trainer in a job.
-            :type trainer_id: int
-            :param program: program to transpile, default is default_main_program
-            :type program: Program
-            :param pservers: parameter server endpoints like "m1:6174,m2:6174"
-            :type pservers: string
-            :param trainers: total number of workers/trainers in the job
-            :type trainers: int
-            :param split_method: A instance to determin how to dispatch variable
-                blocks to different servers equally.
-            :type split_method: A instance based on PSDispatcher class.  
-            :type sync_mode: boolean default True
-            :param sync_mode: if sync_mode is set True, it means that dist transpiler
-            will transpile the program into sync_mode pserver and trainer program.
-=======
         Transpile the program to distributed data-parallelism programs.
         The main_program will be transformed to use a remote parameter server
         to do parameter optimization. And the optimization graph will be put
@@ -251,7 +206,6 @@
         :type sync_mode: boolean default True
         :param sync_mode: if sync_mode is set True, it means that dist transpiler
         will transpile the program into sync_mode pserver and trainer program.
->>>>>>> b3e5a884
         """
         assert (split_method.__bases__[0] == PSDispatcher)
         if program is None:
