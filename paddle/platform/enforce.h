--- conflicted
+++ resolved
@@ -192,32 +192,11 @@
   PADDLE_ENFORCE(nullptr != (__VAL), #__VAL " should not be null\n%s", \
                  paddle::string::Sprintf("" __VA_ARGS__));
 
-template <typename T>
-inline std::string enforce_to_string(const T& val) {
-  std::ostringstream sout;
-  sout << val;
-  return sout.str();
-}
-template <>
-inline std::string enforce_to_string(const std::string& val) {
-  return val;
-}
-template <>
-inline std::string enforce_to_string(const char* const& val) {
-  return std::string(val);
-}
-
 #define __PADDLE_BINARY_COMPARE(__VAL0, __VAL1, __CMP, __INV_CMP, ...)        \
   PADDLE_ENFORCE(__VAL0 __CMP __VAL1,                                         \
                  "enforce %s " #__CMP " %s failed, %s " #__INV_CMP " %s\n%s", \
-<<<<<<< HEAD
-                 #__VAL0, #__VAL1,                                            \
-                 paddle::platform::enforce_to_string(__VAL0),                 \
-                 paddle::platform::enforce_to_string(__VAL1),                 \
-=======
                  #__VAL0, #__VAL1, paddle::string::to_string(__VAL0),         \
                  paddle::string::to_string(__VAL1),                           \
->>>>>>> 1ea91ca3
                  paddle::string::Sprintf("" __VA_ARGS__));
 
 }  // namespace platform
