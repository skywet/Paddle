FROM nvidia/cuda:7.5-cudnn5-devel-ubuntu14.04
MAINTAINER PaddlePaddle Authors <paddle-dev@baidu.com>

RUN apt-get update \
    && apt-get install -y cmake libprotobuf-dev protobuf-compiler git \
    libgoogle-glog-dev libgflags-dev libatlas-dev libatlas3-base g++ m4 python-pip \
    python-protobuf python-numpy python-dev swig openssh-server \
    wget unzip python-matplotlib tar xz-utils bzip2 gzip coreutils \
<<<<<<< HEAD
    sed grep graphviz libjpeg-dev zlib1g-dev doxygen && \
    apt-get clean -y
=======
    sed grep graphviz libjpeg-dev zlib1g-dev doxygen \
    clang-3.8 llvm-3.8 libclang-3.8-dev \
    && apt-get clean -y
>>>>>>> 737f2bf3
RUN pip install -U BeautifulSoup docopt PyYAML pillow \
    sphinx sphinx_rtd_theme breathe recommonmark

ARG WITH_AVX
ARG WITH_DOC
ARG WITH_SWIG_PY
ARG WITH_STYLE_CHECK

ENV WITH_GPU=ON
ENV WITH_AVX=${WITH_AVX:-ON}
ENV WITH_DOC=${WITH_DOC:-ON}
ENV WITH_SWIG_PY=${WITH_SWIG_PY:-ON}
ENV WITH_STYLE_CHECK=${WITH_STYLE_CHECK:-OFF}

RUN mkdir /paddle
COPY . /paddle/
RUN /paddle/paddle/scripts/docker/build.sh
VOLUME ["/usr/share/nginx/html/data", "/usr/share/nginx/html/paddle"]

RUN echo 'export LD_LIBRARY_PATH=/usr/lib64:${LD_LIBRARY_PATH}' >> /etc/profile
RUN pip install /usr/local/opt/paddle/share/wheels/*.whl
RUN paddle version  # print version after build

# Configure OpenSSH server. c.f. https://docs.docker.com/engine/examples/running_ssh_service
RUN mkdir /var/run/sshd
RUN echo 'root:root' | chpasswd
RUN sed -ri 's/^PermitRootLogin\s+.*/PermitRootLogin yes/' /etc/ssh/sshd_config
RUN sed -ri 's/UsePAM yes/#UsePAM yes/g' /etc/ssh/sshd_config
EXPOSE 22
CMD ["/usr/sbin/sshd", "-D"]<|MERGE_RESOLUTION|>--- conflicted
+++ resolved
@@ -6,14 +6,9 @@
     libgoogle-glog-dev libgflags-dev libatlas-dev libatlas3-base g++ m4 python-pip \
     python-protobuf python-numpy python-dev swig openssh-server \
     wget unzip python-matplotlib tar xz-utils bzip2 gzip coreutils \
-<<<<<<< HEAD
-    sed grep graphviz libjpeg-dev zlib1g-dev doxygen && \
-    apt-get clean -y
-=======
     sed grep graphviz libjpeg-dev zlib1g-dev doxygen \
     clang-3.8 llvm-3.8 libclang-3.8-dev \
     && apt-get clean -y
->>>>>>> 737f2bf3
 RUN pip install -U BeautifulSoup docopt PyYAML pillow \
     sphinx sphinx_rtd_theme breathe recommonmark
 
