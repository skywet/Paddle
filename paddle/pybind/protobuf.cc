--- conflicted
+++ resolved
@@ -204,12 +204,8 @@
       .def("set_attr", &OpDescBind::SetAttr)
       .def("attr", &OpDescBind::GetAttr)
       .def("set_block_attr", &OpDescBind::SetBlockAttr)
-<<<<<<< HEAD
       .def("block_attr", &OpDescBind::GetBlockAttr)
-=======
-      .def("get_block_attr", &OpDescBind::GetBlockAttr)
       .def("check_attrs", &OpDescBind::CheckAttrs)
->>>>>>> d92f8de4
       .def("infer_shape", &OpDescBind::InferShape);
 }
 
