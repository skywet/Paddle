--- conflicted
+++ resolved
@@ -124,9 +124,6 @@
 
 TEST(conv_arm, compute) {
   DeviceInfo::Init();
-<<<<<<< HEAD
-#if 0
-=======
 #if 1
   for (auto n : {2}) {
     for (auto ic : {6}) {
@@ -141,7 +138,6 @@
                       for (auto padding : {0, 1, 2}) {
                         for (auto ks : {1, 3, 5}) {
 #else
->>>>>>> 70fbdf67
   for (auto n : {1, 2}) {
     for (auto ic : {6, 32 /*, 128*/}) {
       for (auto oc : {6, 32 /*, 128*/}) {
@@ -154,22 +150,6 @@
                     for (auto stride : {1, 2}) {
                       for (auto padding : {0, 1, 2}) {
                         for (auto ks : {1, 3, 5}) {
-<<<<<<< HEAD
-#else
-  for (auto n : {1}) {
-    for (auto ic : {6}) {
-      for (auto oc : {6}) {
-        for (auto ih : {9}) {
-          for (auto iw : {9}) {
-            for (auto flag_bias : {false, true}) {
-              for (auto flag_relu : {false, true}) {
-                for (auto depthwise : {false, true}) {
-                  for (auto dilation : {1}) {
-                    for (auto stride : {1}) {
-                      for (auto padding : {0, 1}) {
-                        for (auto ks : {1, 3, 5}) {
-=======
->>>>>>> 70fbdf67
 #endif
                           int group = 1;
                           if (depthwise) {  // depthwise convolution ?
