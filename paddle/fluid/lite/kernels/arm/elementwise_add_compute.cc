--- conflicted
+++ resolved
@@ -25,10 +25,6 @@
   const float* x_data = param.X->data<float>();
   const float* y_data = param.Y->data<float>();
   float* out_data = param.Out->mutable_data<float>();
-<<<<<<< HEAD
-  int n = param.X->dims().production();
-  // lite::arm::math::elementwise_add(x_data, y_data, out_data, n);
-=======
   int axis = param.axis;
   auto x_dims = param.X->dims();
   auto y_dims = param.Y->dims();
@@ -54,7 +50,6 @@
     lite::arm::math::elementwise_add_axis(x_data, y_data, out_data, batch,
                                           channels, num);
   }
->>>>>>> 1fe1402b
 }
 
 }  // namespace arm
