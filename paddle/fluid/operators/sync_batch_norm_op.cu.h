/* Copyright (c) 2019 PaddlePaddle Authors. All Rights Reserved.

Licensed under the Apache License, Version 2.0 (the "License");
you may not use this file except in compliance with the License.
You may obtain a copy of the License at

    http://www.apache.org/licenses/LICENSE-2.0

Unless required by applicable law or agreed to in writing, software
distributed under the License is distributed on an "AS IS" BASIS,
WITHOUT WARRANTIES OR CONDITIONS OF ANY KIND, either express or implied.
See the License for the specific language governing permissions and
limitations under the License. */

#pragma once

#include <algorithm>
#include <cfloat>
#include <cmath>
#include <string>
#include <vector>
#ifdef __NVCC__
#include "cub/cub.cuh"
#include "paddle/fluid/platform/cudnn_helper.h"
#endif
#ifdef __HIPCC__
#include <hipcub/hipcub.hpp>
namespace cub = hipcub;
#include "paddle/fluid/platform/miopen_helper.h"
#endif
#include "paddle/fluid/framework/data_layout.h"
#include "paddle/fluid/memory/malloc.h"
#include "paddle/fluid/operators/batch_norm_op.h"
#include "paddle/fluid/operators/norm_utils.h"
#include "paddle/fluid/platform/float16.h"
#include "paddle/fluid/platform/nccl_helper.h"

namespace paddle {
namespace operators {

using Tensor = framework::Tensor;
using DataLayout = framework::DataLayout;
template <typename T>
using CudnnDataType = platform::CudnnDataType<T>;
template <typename T>
using BatchNormParamType = typename CudnnDataType<T>::BatchNormParamType;

template <typename T, int BlockDim, framework::DataLayout layout>
__global__ void KeLocalStats(const T *x, int N, int M, int C,
                             BatchNormParamType<T> *mean_var) {
  typedef cub::BlockReduce<BatchNormParamType<T>, BlockDim> BlockReduce;
  __shared__ typename BlockReduce::TempStorage temp_storage;
  for (int k = blockIdx.x; k < C; k += gridDim.x) {
    BatchNormParamType<T> x_sum = 0.;
    BatchNormParamType<T> x2_sum = 0.;
    for (int i = threadIdx.x; i < N * M; i += BlockDim) {
      int id = layout == framework::DataLayout::kNCHW
                   ? (i / M) * C * M + k * M + i % M
                   : i * C + k;
      auto x_in = static_cast<BatchNormParamType<T>>(x[id]);
      x_sum += x_in;
      x2_sum += x_in * x_in;
    }
    __syncthreads();
    auto out = BlockReduce(temp_storage).Reduce(x_sum, cub::Sum());
    __syncthreads();
    if (threadIdx.x == 0) {
      mean_var[k] = out / (N * M);
    }
    out = BlockReduce(temp_storage).Reduce(x2_sum, cub::Sum());
    __syncthreads();
    if (threadIdx.x == 0) {
      mean_var[k + C] = out / (N * M);
    }
  }
  if (blockIdx.x == 0 && threadIdx.x == 0) {
    mean_var[2 * C] = static_cast<BatchNormParamType<T>>(1.0);
  }
}

template <typename T>
__global__ void KeSyncAndMovingStats(
    BatchNormParamType<T> *means, BatchNormParamType<T> *variances,
    BatchNormParamType<T> *num_dev, const int C,
    const BatchNormParamType<T> momentum, const double epsilon,
    BatchNormParamType<T> *sv_mean_data, BatchNormParamType<T> *sv_inv_var_data,
    BatchNormParamType<T> *moving_means,
    BatchNormParamType<T> *moving_variances) {
  // sync stats across multi-devices
  int gid = blockIdx.x * blockDim.x + threadIdx.x;
  int stride = blockDim.x * gridDim.x;
  for (int i = gid; i < C; i += stride) {
    auto mean = means[i] / (*num_dev);
    auto var = variances[i] / (*num_dev);
    var = var - mean * mean;

    // sync stats
    sv_mean_data[i] = mean;
    sv_inv_var_data[i] = 1.0 / sqrt(var + epsilon);
    variances[i] = var;

    // moving stats
    moving_means[i] = moving_means[i] * momentum + mean * (1. - momentum);
    moving_variances[i] =
        moving_variances[i] * momentum + var * (1. - momentum);
  }
}

template <typename T, framework::DataLayout layout>
static __global__ void KeNormAffine(const T *x,
                                    const BatchNormParamType<T> *scale,
                                    const BatchNormParamType<T> *bias,
                                    const BatchNormParamType<T> *mean,
                                    const BatchNormParamType<T> *variance,
                                    const double epsilon, const int C,
                                    const int M, const int num, T *y) {
  int gid = blockIdx.x * blockDim.x + threadIdx.x;
  int stride = blockDim.x * gridDim.x;
  for (int i = gid; i < num; i += stride) {
    const int c = layout == framework::DataLayout::kNCHW ? (i / M) % C : i % C;
    auto x_i = static_cast<BatchNormParamType<T>>(x[i]);
    auto y_i =
        (x_i - mean[c]) / sqrt(variance[c] + epsilon) * scale[c] + bias[c];
    y[i] = static_cast<T>(y_i);
  }
}

template <typename DeviceContext, typename T>
void SyncBatchNormFunctor(const framework::ExecutionContext &ctx,
                          const DataLayout layout, const framework::Tensor *x,
                          framework::Tensor *y, const framework::Tensor *mean,
                          const framework::Tensor *variance,
                          framework::Tensor *mean_out,
                          framework::Tensor *variance_out,
                          framework::Tensor *saved_mean,
                          framework::Tensor *saved_variance, double epsilon,
                          const float momentum, const bool is_test,
                          const bool use_global_stats

                          ) {
  const auto &x_dims = x->dims();
  PADDLE_ENFORCE_GE(x_dims.size(), 2,
                    platform::errors::InvalidArgument(
                        "The Input dim size should be larger than 1."));
  PADDLE_ENFORCE_LE(x_dims.size(), 5,
                    platform::errors::InvalidArgument(
                        "The Input dim size should be less than 6."));
  int N, C, H, W, D;
  ExtractNCWHD(x_dims, layout, &N, &C, &H, &W, &D);
  int x_numel = x->numel();

  const T *x_d = x->data<T>();
  const auto *s_d = ctx.Input<Tensor>("Scale")->data<BatchNormParamType<T>>();
  const auto *b_d = ctx.Input<Tensor>("Bias")->data<BatchNormParamType<T>>();

  T *y_d = y->mutable_data<T>(ctx.GetPlace());

  const BatchNormParamType<T> *mean_data = nullptr;
  const BatchNormParamType<T> *var_data = nullptr;

  auto &dev_ctx = ctx.cuda_device_context();
  auto stream = dev_ctx.stream();
  const int block = 512;
  int max_threads = dev_ctx.GetMaxPhysicalThreadCount();

  paddle::memory::AllocationPtr alloc_ptr{nullptr};

  if (is_test) {
    mean_data = mean->data<BatchNormParamType<T>>();
    var_data = variance->data<BatchNormParamType<T>>();
  } else {
    // x, x^2, 1, here 1 is used to calc device num
    // device num also can be got from platform::DeviceContextPool
    const int bytes = (C * 2 + 1) * sizeof(BatchNormParamType<T>);
    alloc_ptr = memory::Alloc(dev_ctx, bytes);

    auto *stats = reinterpret_cast<BatchNormParamType<T> *>(alloc_ptr->ptr());
    const int threads = 256;
    int grid = std::min(C, (max_threads + threads - 1) / threads);
    if (layout == framework::DataLayout::kNCHW) {
      KeLocalStats<T, threads,
                   framework::DataLayout::kNCHW><<<grid, threads, 0, stream>>>(
          x_d, N, H * W * D, C, stats);
    } else {
      KeLocalStats<T, threads,
                   framework::DataLayout::kNHWC><<<grid, threads, 0, stream>>>(
          x_d, N, H * W * D, C, stats);
    }
<<<<<<< HEAD
    
    /*
    Tensor c_g_st;
    auto *c_g_st_d = c_g_st.mutable_data<BatchNormParamType<T>>(
        {2 * C + 1}, platform::CPUPlace());
    auto gplace = BOOST_GET_CONST(platform::CUDAPlace, ctx.GetPlace());
    memory::Copy(platform::CPUPlace(), c_g_st_d, gplace, stats, bytes, 0);
    */
=======
>>>>>>> 1ef23279

#if defined(PADDLE_WITH_NCCL) || defined(PADDLE_WITH_RCCL)
    auto *comm = dev_ctx.nccl_comm();
    if (comm) {
      int dtype = platform::ToNCCLDataType(mean_out->type());
      // In-place operation
      PADDLE_ENFORCE_CUDA_SUCCESS(platform::dynload::ncclAllReduce(
          stats, stats, 2 * C + 1, static_cast<ncclDataType_t>(dtype), ncclSum,
          comm, stream));
    }
#endif

    auto *est_mean_data =
        mean_out->mutable_data<BatchNormParamType<T>>(ctx.GetPlace());
    auto *est_var_data =
        variance_out->mutable_data<BatchNormParamType<T>>(ctx.GetPlace());

    auto *sv_mean_data =
        saved_mean->mutable_data<BatchNormParamType<T>>(ctx.GetPlace());
    auto *sv_inv_var_data =
        saved_variance->mutable_data<BatchNormParamType<T>>(ctx.GetPlace());

    // Note, Input('Mean')/Input('Variance') share variable with
    // Output('MeanOut')/Output('VarianceOut')
    KeSyncAndMovingStats<T><<<(C + block - 1) / block, block, 0, stream>>>(
        stats, stats + C, stats + 2 * C, C, momentum, epsilon, sv_mean_data,
        sv_inv_var_data, est_mean_data, est_var_data);

    mean_data = sv_mean_data;
    var_data = stats + C;
  }

  int grid2 = (std::min(x_numel, max_threads) + block - 1) / block;
  if (layout == framework::DataLayout::kNCHW) {
    KeNormAffine<T, framework::DataLayout::kNCHW><<<grid2, block, 0, stream>>>(
        x_d, s_d, b_d, mean_data, var_data, epsilon, C, H * W * D, x_numel,
        y_d);
  } else {
    KeNormAffine<T, framework::DataLayout::kNHWC><<<grid2, block, 0, stream>>>(
        x_d, s_d, b_d, mean_data, var_data, epsilon, C, H * W * D, x_numel,
        y_d);
  }
}

template <typename T, const int BlockDim, framework::DataLayout layout>
__global__ void KeBackwardLocalStats(const T *dy, const T *x,
                                     const BatchNormParamType<T> *means, int N,
                                     int M, int C,
                                     BatchNormParamType<T> *sum_dy_prod) {
  typedef cub::BlockReduce<BatchNormParamType<T>, BlockDim> BlockReduce;
  __shared__ typename BlockReduce::TempStorage temp_storage;
  for (int k = blockIdx.x; k < C; k += gridDim.x) {
    BatchNormParamType<T> sum1 = 0.;
    BatchNormParamType<T> sum2 = 0.;
    auto mean = means[k];
    for (int i = threadIdx.x; i < N * M; i += blockDim.x) {
      int id = layout == framework::DataLayout::kNCHW
                   ? (i / M) * C * M + k * M + i % M
                   : i * C + k;
      auto g = static_cast<BatchNormParamType<T>>(dy[id]);
      sum1 += g;
      auto x_i = static_cast<BatchNormParamType<T>>(x[id]);
      sum2 += g * (x_i - mean);
    }

    __syncthreads();
    auto out = BlockReduce(temp_storage).Reduce(sum1, cub::Sum());
    __syncthreads();
    if (threadIdx.x == 0) {
      sum_dy_prod[k] = out;
    }
    out = BlockReduce(temp_storage).Reduce(sum2, cub::Sum());
    __syncthreads();
    if (threadIdx.x == 0) {
      sum_dy_prod[k + C] = out;
    }
  }
  if (blockIdx.x == 0 && threadIdx.x == 0) {
    sum_dy_prod[2 * C] = 1.0;
  }
}

template <typename T, int BlockDim, framework::DataLayout layout>
static __global__ void KeBNBackwardScaleBias(
    const T *dy, const T *x, const BatchNormParamType<T> *mean,
    const BatchNormParamType<T> *inv_variance, const double epsilon,
    const int N, const int C, const int HxW, BatchNormParamType<T> *dscale,
    BatchNormParamType<T> *dbias) {
  const int outer_size = C;
  const int inner_size = N * HxW;
  typedef cub::BlockReduce<BatchNormParamType<T>, BlockDim> BlockReduce;
  __shared__ typename BlockReduce::TempStorage temp_storage;

  for (int i = blockIdx.x; i < outer_size; i += gridDim.x) {
    BatchNormParamType<T> ds_sum = 0.;
    BatchNormParamType<T> db_sum = 0.;

    auto inv_var_i = inv_variance[i];
    auto mean_i = mean[i];
    for (int j = threadIdx.x; j < inner_size; j += blockDim.x) {
      const int id = layout == framework::DataLayout::kNCHW
                         ? ((j / HxW) * C + i) * HxW + (j % HxW)
                         : j * outer_size + i;
      auto x_i = static_cast<BatchNormParamType<T>>(x[id]);
      auto dy_i = static_cast<BatchNormParamType<T>>(dy[id]);
      ds_sum += dy_i * (x_i - mean_i);
      db_sum += dy_i;
    }
    __syncthreads();
    auto os = BlockReduce(temp_storage).Reduce(ds_sum, cub::Sum());
    __syncthreads();
    auto ob = BlockReduce(temp_storage).Reduce(db_sum, cub::Sum());
    __syncthreads();
    if (threadIdx.x == 0) {
      dscale[i] = os * inv_var_i;
      dbias[i] = ob;
    }
    __syncthreads();
  }
}

template <typename T, framework::DataLayout layout>
static __global__ void KeBNRestoreData(T *x, const BatchNormParamType<T> *scale,
                                       const BatchNormParamType<T> *bias,
                                       const BatchNormParamType<T> *mean,
                                       const BatchNormParamType<T> *sv_inv,
                                       const double epsilon, int C, int M,
                                       int num, const T *y) {
  int gid = blockIdx.x * blockDim.x + threadIdx.x;
  int stride = blockDim.x * gridDim.x;
  for (int i = gid; i < num; i += stride) {
    const int c = layout == framework::DataLayout::kNCHW ? (i / M) % C : i % C;
    auto y_i = static_cast<BatchNormParamType<T>>(y[i]);
    auto x_i = (y_i - bias[c]) / scale[c] / sv_inv[c] + mean[c];
    x[i] = static_cast<T>(x_i);
  }
}

template <typename T, framework::DataLayout layout>
static __global__ void KeBNBackwardData(
    const T *dy, const T *x, const BatchNormParamType<T> *gamma,
    const BatchNormParamType<T> *mean,
    const BatchNormParamType<T> *inv_variance,
    const BatchNormParamType<T> *g_sum_dy,
    const BatchNormParamType<T> *g_sum_dy_prod,
    const BatchNormParamType<T> *num_dev, const double epsilon, const int C,
    const int HxW, const int num, T *dx) {
  int gid = blockIdx.x * blockDim.x + threadIdx.x;
  int stride = blockDim.x * gridDim.x;
  auto scale = static_cast<BatchNormParamType<T>>(C) / num;
  auto dev_num = num_dev[0];
  for (int i = gid; i < num; i += stride) {
    const int c = layout == framework::DataLayout::kNCHW ? i / HxW % C : i % C;
    auto inv_var = inv_variance[c];
    auto s_d = gamma[c];
    auto gvar =
        -(g_sum_dy_prod[c] / dev_num) * s_d * inv_var * (inv_var * inv_var);
    auto gmean = -(g_sum_dy[c] / dev_num) * s_d * inv_var;

    auto x_i = static_cast<BatchNormParamType<T>>(x[i]);
    auto dy_i = static_cast<BatchNormParamType<T>>(dy[i]);
    auto dx_i =
        dy_i * s_d * inv_var + gmean * scale + gvar * scale * (x_i - mean[c]);
    dx[i] = static_cast<T>(dx_i);
  }
}

template <typename DeviceContext, typename T>
void SyncBatchNormGradFunctor(
    const framework::ExecutionContext &ctx, const DataLayout layout,
    const framework::Tensor *scale, const framework::Tensor *bias,
    framework::Tensor *d_x, const framework::Tensor *d_y,
    framework::Tensor *d_scale, framework::Tensor *d_bias,
    const framework::Tensor *mean, const framework::Tensor *variance,
    const double epsilon) {
  // sync_batch_norm with inplace as false will take X as grad input, which
  // is same as cuDNN batch_norm backward calculation, batch_norm
  // with inplace as true only take Y as input and X should be calculate
  // by inverse operation of batch_norm on Y
  const Tensor *x;
  bool is_inplace;
  if (ctx.HasInput("Y")) {
    x = ctx.Input<Tensor>("Y");
    is_inplace = true;
  } else {
    x = ctx.Input<Tensor>("X");
    is_inplace = false;
  }

  const auto &x_dims = x->dims();

  PADDLE_ENFORCE_GE(x_dims.size(), 2,
                    platform::errors::InvalidArgument(
                        "The Input X dim size should be larger than 1."));
  PADDLE_ENFORCE_LE(x_dims.size(), 5,
                    platform::errors::InvalidArgument(
                        "The Input X dim size should be less than 6."));

  int N, C, H, W, D;
  ExtractNCWHD(x_dims, layout, &N, &C, &H, &W, &D);
  PADDLE_ENFORCE_EQ(scale->dims()[0], C,
                    platform::errors::InvalidArgument(
                        "Expected first dim for input parameter(scale) of "
                        "OP(sync_batch_norm) be (%d), but given (%d).",
                        C, scale->dims()[0]));

  d_x->mutable_data<T>(ctx.GetPlace());
  if (d_scale && d_bias) {
    d_scale->mutable_data<BatchNormParamType<T>>(ctx.GetPlace());
    d_bias->mutable_data<BatchNormParamType<T>>(ctx.GetPlace());
  }
  PADDLE_ENFORCE_EQ(scale->dims().size(), 1UL,
                    platform::errors::InvalidArgument(
                        "Expected rank for input parameter(scale) of "
                        "OP(sync_batch_norm) be (1), but given (%d).",
                        scale->dims().size()));

  std::vector<int> dims;
  std::vector<int> strides;
  if (layout == DataLayout::kNCHW) {
    dims = {N, C, H, W, D};
    strides = {C * H * W * D, H * W * D, W * D, D, 1};
  } else {
    dims = {N, C, H, W, D};
    strides = {H * W * C * D, 1, W * D * C, D * C, C};
  }
  const T *x_d = x->data<T>();
  auto px = *x;
  const T *dy_d = d_y->data<T>();

  auto &dev_ctx = ctx.cuda_device_context();
  auto stream = dev_ctx.stream();

  const auto *saved_mean = mean->data<BatchNormParamType<T>>();
  const auto *saved_inv_var = variance->data<BatchNormParamType<T>>();
  const int bytes = (C * 2 + 1) * sizeof(BatchNormParamType<T>);
  auto alloc_ptr = memory::Alloc(dev_ctx, bytes);
  auto *stats = reinterpret_cast<BatchNormParamType<T> *>(alloc_ptr->ptr());

  const int block = 512;
  const int threads = 256;
  int x_numel = x->numel();
  int fsize = H * W * D;
  int max_threads = dev_ctx.GetMaxPhysicalThreadCount();
  int grid = std::min(C, (max_threads + threads - 1) / threads);
  int grid2 = (std::min(x_numel, max_threads) + block - 1) / block;

  if (is_inplace) {
    if (layout == framework::DataLayout::kNCHW) {
      KeBNRestoreData<
          T, framework::DataLayout::kNCHW><<<grid2, block, 0, stream>>>(
          px.mutable_data<T>(ctx.GetPlace()),
          scale->data<BatchNormParamType<T>>(),
          bias->data<BatchNormParamType<T>>(), saved_mean, saved_inv_var,
          epsilon, C, H * W * D, x_numel, x->data<T>());
    } else {
      KeBNRestoreData<
          T, framework::DataLayout::kNHWC><<<grid2, block, 0, stream>>>(
          px.mutable_data<T>(ctx.GetPlace()),
          scale->data<BatchNormParamType<T>>(),
          bias->data<BatchNormParamType<T>>(), saved_mean, saved_inv_var,
          epsilon, C, H * W * D, x_numel, x->data<T>());
    }
  }

  if (layout == framework::DataLayout::kNCHW) {
    KeBackwardLocalStats<
        T, threads, framework::DataLayout::kNCHW><<<grid, threads, 0, stream>>>(
        dy_d, x_d, saved_mean, N, fsize, C, stats);
  } else {
    KeBackwardLocalStats<
        T, threads, framework::DataLayout::kNHWC><<<grid, threads, 0, stream>>>(
        dy_d, x_d, saved_mean, N, fsize, C, stats);
  }

#if defined(PADDLE_WITH_NCCL) || defined(PADDLE_WITH_RCCL)
  auto *comm = dev_ctx.nccl_comm();
  if (comm) {
    int dtype = platform::ToNCCLDataType(scale->type());
    // In-place operation
    PADDLE_ENFORCE_CUDA_SUCCESS(platform::dynload::ncclAllReduce(
        stats, stats, 2 * C + 1, static_cast<ncclDataType_t>(dtype), ncclSum,
        comm, stream));
  }
#endif

  if (layout == framework::DataLayout::kNCHW) {
    if (d_scale && d_bias) {
      KeBNBackwardScaleBias<
          T, threads,
          framework::DataLayout::kNCHW><<<grid, threads, 0, stream>>>(
          dy_d, x_d, saved_mean, saved_inv_var, epsilon, N, C, fsize,
          d_scale->data<BatchNormParamType<T>>(),
          d_bias->data<BatchNormParamType<T>>());
    }
    if (d_x) {
      KeBNBackwardData<
          T, framework::DataLayout::kNCHW><<<grid2, block, 0, stream>>>(
          dy_d, x_d, scale->data<BatchNormParamType<T>>(), saved_mean,
          saved_inv_var, stats, stats + C, stats + 2 * C, epsilon, C, fsize,
          x->numel(), d_x->data<T>());
    }
  } else {
    if (d_scale && d_bias) {
      KeBNBackwardScaleBias<
          T, threads,
          framework::DataLayout::kNHWC><<<grid, threads, 0, stream>>>(
          dy_d, x_d, saved_mean, saved_inv_var, epsilon, N, C, fsize,
          d_scale->data<BatchNormParamType<T>>(),
          d_bias->data<BatchNormParamType<T>>());
    }
    if (d_x) {
      KeBNBackwardData<
          T, framework::DataLayout::kNHWC><<<grid2, block, 0, stream>>>(
          dy_d, x_d, scale->data<BatchNormParamType<T>>(), saved_mean,
          saved_inv_var, stats, stats + C, stats + 2 * C, epsilon, C, fsize,
          x->numel(), d_x->data<T>());
    }
  }
}

template <typename DeviceContext, typename T>
class SyncBatchNormKernel : public framework::OpKernel<T> {
 public:
  void Compute(const framework::ExecutionContext &ctx) const override;
};

// Deriving the Gradient for the Backward Pass of Batch Normalization
// https://kevinzakka.github.io/2016/09/14/batch_normalization/
template <typename DeviceContext, typename T>
class SyncBatchNormGradKernel : public framework::OpKernel<T> {
 public:
  void Compute(const framework::ExecutionContext &ctx) const override;
};

}  // namespace operators
}  // namespace paddle<|MERGE_RESOLUTION|>--- conflicted
+++ resolved
@@ -186,17 +186,6 @@
                    framework::DataLayout::kNHWC><<<grid, threads, 0, stream>>>(
           x_d, N, H * W * D, C, stats);
     }
-<<<<<<< HEAD
-    
-    /*
-    Tensor c_g_st;
-    auto *c_g_st_d = c_g_st.mutable_data<BatchNormParamType<T>>(
-        {2 * C + 1}, platform::CPUPlace());
-    auto gplace = BOOST_GET_CONST(platform::CUDAPlace, ctx.GetPlace());
-    memory::Copy(platform::CPUPlace(), c_g_st_d, gplace, stats, bytes, 0);
-    */
-=======
->>>>>>> 1ef23279
 
 #if defined(PADDLE_WITH_NCCL) || defined(PADDLE_WITH_RCCL)
     auto *comm = dev_ctx.nccl_comm();
