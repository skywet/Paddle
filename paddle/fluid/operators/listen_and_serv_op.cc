--- conflicted
+++ resolved
@@ -159,31 +159,6 @@
       // NOTE: if is_gpu_place, CUDA kernels are laugched by multiple threads
       // and this will still work.
 
-<<<<<<< HEAD
-      std::vector<std::future<void>> fs;
-      // block0 contains only listen_and_serv op, start run from block1.
-      for (int blkid = 1; blkid < num_blocks - 1; ++blkid) {
-        fs.push_back(framework::Async(
-            [&executor, &program, &recv_scope, &prepared, blkid]() {
-              int run_block = blkid;  // thread local
-              try {
-                executor.RunPreparedContext(prepared[run_block].get(),
-                                            &recv_scope, false, false);
-              } catch (std::exception &e) {
-                LOG(ERROR) << "run sub program error " << e.what();
-              }
-            }));
-      }
-      for (int i = 0; i < num_blocks - 2; ++i) fs[i].wait();
-      // Run global block at final step, or block1 if there are only 2 blocks
-      if (num_blocks >= 2) {
-        try {
-          // executor.Run(program, &recv_scope, num_blocks - 1, false, false);
-          executor.RunPreparedContext(prepared[num_blocks - 1].get(),
-                                      &recv_scope, false, false);
-        } catch (std::exception &e) {
-          LOG(ERROR) << "run sub program error " << e.what();
-=======
       // The optimize blocks which have the same parent ID would run parallel
       // TODO(Yancey1989): need to use ParallelExecutor for future
       size_t last_parent_blkid = program->Block(1).Parent();
@@ -197,7 +172,6 @@
                                 &recv_scope);
           parallel_blkids.clear();
           last_parent_blkid = program->Block(blkid).Parent();
->>>>>>> ef802ce9
         }
         parallel_blkids.push_back(blkid);
       }
