--- conflicted
+++ resolved
@@ -19,17 +19,9 @@
 
 class RowWiseAddOp : public framework::OperatorWithKernel {
  protected:
-<<<<<<< HEAD
-  void InferShape(const InferShapeContext &ctx) const override {
+  void InferShape(const framework::InferShapeContext &ctx) const override {
     auto dim0 = ctx.Input<Tensor>("X")->dims();
     auto dim1 = ctx.Input<Tensor>("b")->dims();
-=======
-  void InferShape(const framework::InferShapeContext &ctx) const override {
-    PADDLE_ENFORCE(ctx.InputSize() == 2UL,
-                   "Two inputs is needed by rowwise add");
-    auto dim0 = ctx.Input<Tensor>(0)->dims();
-    auto dim1 = ctx.Input<Tensor>(1)->dims();
->>>>>>> 18cf0786
 
     PADDLE_ENFORCE(dim0.size() == 2, "Input 0 must be matrix");
     PADDLE_ENFORCE(dim1.size() == 1, "The second input must be vector");
