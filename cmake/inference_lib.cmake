# Copyright (c) 2018 PaddlePaddle Authors. All Rights Reserved.
#
# Licensed under the Apache License, Version 2.0 (the "License");
# you may not use this file except in compliance with the License.
# You may obtain a copy of the License at
#
# http://www.apache.org/licenses/LICENSE-2.0
#
# Unless required by applicable law or agreed to in writing, software
# distributed under the License is distributed on an "AS IS" BASIS,
# WITHOUT WARRANTIES OR CONDITIONS OF ANY KIND, either express or implied.
# See the License for the specific language governing permissions and
# limitations under the License.

# make package for paddle fluid shared and static library
function(copy TARGET)
    set(options "")
    set(oneValueArgs "")
    set(multiValueArgs SRCS DSTS DEPS)
    cmake_parse_arguments(copy_lib "${options}" "${oneValueArgs}" "${multiValueArgs}" ${ARGN})
    set(fluid_lib_dist_dep ${TARGET} ${fluid_lib_dist_dep} PARENT_SCOPE)

    list(LENGTH copy_lib_SRCS copy_lib_SRCS_len)
    list(LENGTH copy_lib_DSTS copy_lib_DSTS_len)
    if(NOT ${copy_lib_SRCS_len} EQUAL ${copy_lib_DSTS_len})
        message(FATAL_ERROR "${TARGET} source numbers are not equal to destination numbers")
    endif()
    math(EXPR len "${copy_lib_SRCS_len} - 1")

    add_custom_target(${TARGET} DEPENDS ${copy_lib_DEPS})
    foreach(index RANGE ${len})
        list(GET copy_lib_SRCS ${index} src)
        list(GET copy_lib_DSTS ${index} dst)
<<<<<<< HEAD
        
=======
>>>>>>> b03a44e0
        if (WIN32) 
        # windows cmd shell will not expand wildcard automatically.
        # below expand the files,libs and copy them by rules.
        file(GLOB header_files ${src} "*.h")
        file(GLOB static_lib_files ${src} "*.lib")
        file(GLOB dll_lib_files ${src} "*.dll")
        set(src_files ${header_files} ${static_lib_files} ${dll_lib_files})

        if (NOT "${src_files}" STREQUAL "")
        list(REMOVE_DUPLICATES src_files)
        endif()
        add_custom_command(TARGET ${TARGET} PRE_BUILD 
          COMMAND ${CMAKE_COMMAND} -E make_directory  "${dst}"
          )
<<<<<<< HEAD
        foreach(src_file ${src_files})
          add_custom_command(TARGET ${TARGET} PRE_BUILD
          COMMAND ${CMAKE_COMMAND} -E copy "${src_file}" "${dst}"
          COMMENT "copying ${src_file} -> ${dst}")
        endforeach()
        else() # not windows
        add_custom_command(TARGET ${TARGET} PRE_BUILD 
          COMMAND ${CMAKE_COMMAND} -E make_directory  "${dst}"
          COMMAND ${CMAKE_COMMAND} -E copy "${src_files}" "${dst}"
=======
        foreach(src_file ${src_files}) 
          add_custom_command(TARGET ${TARGET} PRE_BUILD 
          COMMAND ${CMAKE_COMMAND} -E copy "${src_file}" "${dst}"
          COMMENT "copying ${src_file} -> ${dst}")
        endforeach()
        else(WIN32) # not windows
          add_custom_command(TARGET ${TARGET} PRE_BUILD 
          COMMAND mkdir -p "${dst}"
          COMMAND cp -r "${src}" "${dst}"
>>>>>>> b03a44e0
          COMMENT "copying ${src} -> ${dst}")
        endif(WIN32)
    endforeach()
endfunction()

# third party
set(dst_dir "${FLUID_INSTALL_DIR}/third_party/eigen3")
copy(eigen3_lib
  SRCS ${EIGEN_INCLUDE_DIR}/Eigen/Core ${EIGEN_INCLUDE_DIR}/Eigen/src ${EIGEN_INCLUDE_DIR}/unsupported/Eigen
  DSTS ${dst_dir}/Eigen ${dst_dir}/Eigen ${dst_dir}/unsupported
  DEPS eigen3
)

set(dst_dir "${FLUID_INSTALL_DIR}/third_party/install/gflags")
copy(gflags_lib
  SRCS ${GFLAGS_INCLUDE_DIR} ${GFLAGS_LIBRARIES}
  DSTS ${dst_dir} ${dst_dir}/lib
  DEPS gflags
)

set(dst_dir "${FLUID_INSTALL_DIR}/third_party/install/glog")
copy(glog_lib
  SRCS ${GLOG_INCLUDE_DIR} ${GLOG_LIBRARIES}
  DSTS ${dst_dir} ${dst_dir}/lib
  DEPS glog
)

set(dst_dir "${FLUID_INSTALL_DIR}/third_party/boost/")
copy(boost_lib
  SRCS ${BOOST_INCLUDE_DIR}/boost
  DSTS ${dst_dir}
  DEPS boost
)
if(NOT WIN32)
set(dst_dir "${FLUID_INSTALL_DIR}/third_party/install/xxhash")
copy(xxhash_lib
  SRCS ${XXHASH_INCLUDE_DIR} ${XXHASH_LIBRARIES}
  DSTS ${dst_dir} ${dst_dir}/lib
  DEPS xxhash
)
endif(NOT WIN32)

if(NOT PROTOBUF_FOUND)
    set(dst_dir "${FLUID_INSTALL_DIR}/third_party/install/protobuf")
    copy(protobuf_lib
      SRCS ${PROTOBUF_INCLUDE_DIR} ${PROTOBUF_LIBRARY}
      DSTS ${dst_dir} ${dst_dir}/lib
      DEPS extern_protobuf
    )
endif()

if(NOT CBLAS_FOUND)
    set(dst_dir "${FLUID_INSTALL_DIR}/third_party/install/openblas")
    copy(openblas_lib
      SRCS ${CBLAS_INSTALL_DIR}/lib ${CBLAS_INSTALL_DIR}/include
      DSTS ${dst_dir} ${dst_dir}
      DEPS extern_openblas
    )
elseif (WITH_MKLML)
    set(dst_dir "${FLUID_INSTALL_DIR}/third_party/install/mklml")
    copy(mklml_lib
      SRCS ${MKLML_LIB} ${MKLML_IOMP_LIB} ${MKLML_INC_DIR}
      DSTS ${dst_dir}/lib ${dst_dir}/lib ${dst_dir}
      DEPS mklml
    )
endif()

if(WITH_MKLDNN)
  set(dst_dir "${FLUID_INSTALL_DIR}/third_party/install/mkldnn")
  copy(mkldnn_lib
    SRCS ${MKLDNN_INC_DIR} ${MKLDNN_SHARED_LIB}
    DSTS ${dst_dir} ${dst_dir}/lib
    DEPS mkldnn
  )
endif()

if (NOT WIN32)
if(NOT MOBILE_INFERENCE AND NOT RPI)
  set(dst_dir "${FLUID_INSTALL_DIR}/third_party/install/snappy")
  copy(snappy_lib
    SRCS ${SNAPPY_INCLUDE_DIR} ${SNAPPY_LIBRARIES}
    DSTS ${dst_dir} ${dst_dir}/lib
    DEPS snappy)

  set(dst_dir "${FLUID_INSTALL_DIR}/third_party/install/snappystream")
  copy(snappystream_lib
    SRCS ${SNAPPYSTREAM_INCLUDE_DIR} ${SNAPPYSTREAM_LIBRARIES}
    DSTS ${dst_dir} ${dst_dir}/lib
    DEPS snappystream)

  set(dst_dir "${FLUID_INSTALL_DIR}/third_party/install/zlib")
  copy(zlib_lib
    SRCS ${ZLIB_INCLUDE_DIR} ${ZLIB_LIBRARIES}
    DSTS ${dst_dir} ${dst_dir}/lib
    DEPS zlib)
endif()
endif(NOT WIN32)

# paddle fluid module
set(src_dir "${PADDLE_SOURCE_DIR}/paddle/fluid")
set(dst_dir "${FLUID_INSTALL_DIR}/paddle/fluid")
set(module "framework")
if (NOT WIN32)
set(framework_lib_deps framework_py_proto)
endif(NOT WIN32)
copy(framework_lib DEPS ${framework_lib_deps}
  SRCS ${src_dir}/${module}/*.h ${src_dir}/${module}/details/*.h ${PADDLE_BINARY_DIR}/paddle/fluid/framework/framework.pb.h
       ${src_dir}/${module}/ir/*.h
  DSTS ${dst_dir}/${module} ${dst_dir}/${module}/details ${dst_dir}/${module} ${dst_dir}/${module}/ir
)

set(module "memory")
copy(memory_lib
  SRCS ${src_dir}/${module}/*.h ${src_dir}/${module}/detail/*.h
  DSTS ${dst_dir}/${module} ${dst_dir}/${module}/detail
)

set(inference_deps paddle_fluid_shared paddle_fluid)

set(module "inference/api")
if (WITH_ANAKIN AND WITH_MKL)
    copy(anakin_inference_lib DEPS paddle_inference_api inference_anakin_api
        SRCS
        ${PADDLE_BINARY_DIR}/paddle/fluid/inference/api/libinference_anakin_api* # compiled anakin api
        ${ANAKIN_INSTALL_DIR} # anakin release
        DSTS ${FLUID_INSTALL_DIR}/third_party/install/anakin ${FLUID_INSTALL_DIR}/third_party/install/anakin)
     list(APPEND inference_deps anakin_inference_lib)
endif()

set(module "inference")
copy(inference_lib DEPS ${inference_deps}
  SRCS ${src_dir}/${module}/*.h ${PADDLE_BINARY_DIR}/paddle/fluid/inference/libpaddle_fluid.*
       ${src_dir}/${module}/api/paddle_inference_api.h
       ${PADDLE_BINARY_DIR}/paddle/fluid/inference/api/paddle_inference_pass.h
  DSTS ${dst_dir}/${module} ${dst_dir}/${module} ${dst_dir}/${module} ${dst_dir}/${module}
)

set(module "platform")
copy(platform_lib DEPS profiler_py_proto
  SRCS ${src_dir}/${module}/*.h ${src_dir}/${module}/dynload/*.h ${src_dir}/${module}/details/*.h
  DSTS ${dst_dir}/${module} ${dst_dir}/${module}/dynload ${dst_dir}/${module}/details
)

set(module "string")
copy(string_lib
  SRCS ${src_dir}/${module}/*.h ${src_dir}/${module}/tinyformat/*.h
  DSTS ${dst_dir}/${module} ${dst_dir}/${module}/tinyformat
)

set(module "pybind")
copy(pybind_lib
  SRCS ${CMAKE_CURRENT_BINARY_DIR}/paddle/fluid/${module}/pybind.h
  DSTS ${dst_dir}/${module}
)

# CMakeCache Info
copy(cmake_cache
  SRCS ${CMAKE_CURRENT_BINARY_DIR}/CMakeCache.txt
  DSTS ${FLUID_INSTALL_DIR})

# This command generates a complete fluid library for both train and inference
add_custom_target(fluid_lib_dist DEPENDS ${fluid_lib_dist_dep})

# Following commands generate a inference-only fluid library
# third_party, version.txt and CMakeCache.txt are the same position with ${FLUID_INSTALL_DIR}
copy(third_party DEPS fluid_lib_dist
  SRCS ${FLUID_INSTALL_DIR}/third_party ${FLUID_INSTALL_DIR}/CMakeCache.txt
  DSTS ${FLUID_INFERENCE_INSTALL_DIR} ${FLUID_INFERENCE_INSTALL_DIR}
)

# only need libpaddle_fluid.so/a and paddle_inference_api.h for inference-only library
copy(inference_api_lib DEPS fluid_lib_dist
  SRCS ${FLUID_INSTALL_DIR}/paddle/fluid/inference/libpaddle_fluid.*
       ${FLUID_INSTALL_DIR}/paddle/fluid/inference/paddle_inference_api.h
  DSTS ${FLUID_INFERENCE_INSTALL_DIR}/paddle/lib ${FLUID_INFERENCE_INSTALL_DIR}/paddle/include
)

add_custom_target(inference_lib_dist DEPENDS third_party inference_api_lib)

# paddle fluid version
function(version version_file)
  execute_process(
    COMMAND ${GIT_EXECUTABLE} log --pretty=format:%H -1
    WORKING_DIRECTORY ${PADDLE_SOURCE_DIR}
    OUTPUT_VARIABLE PADDLE_GIT_COMMIT)
  file(WRITE ${version_file}
    "GIT COMMIT ID: ${PADDLE_GIT_COMMIT}\n"
    "WITH_MKL: ${WITH_MKL}\n"
    "WITH_MKLDNN: ${WITH_MKLDNN}\n"
    "WITH_GPU: ${WITH_GPU}\n")
  if(WITH_GPU)
    file(APPEND ${version_file}
      "CUDA version: ${CUDA_VERSION}\n"
      "CUDNN version: v${CUDNN_MAJOR_VERSION}\n")
  endif()
endfunction()
version(${FLUID_INSTALL_DIR}/version.txt)
version(${FLUID_INFERENCE_INSTALL_DIR}/version.txt)<|MERGE_RESOLUTION|>--- conflicted
+++ resolved
@@ -31,11 +31,7 @@
     foreach(index RANGE ${len})
         list(GET copy_lib_SRCS ${index} src)
         list(GET copy_lib_DSTS ${index} dst)
-<<<<<<< HEAD
-        
-=======
->>>>>>> b03a44e0
-        if (WIN32) 
+        if (WIN32)
         # windows cmd shell will not expand wildcard automatically.
         # below expand the files,libs and copy them by rules.
         file(GLOB header_files ${src} "*.h")
@@ -49,18 +45,7 @@
         add_custom_command(TARGET ${TARGET} PRE_BUILD 
           COMMAND ${CMAKE_COMMAND} -E make_directory  "${dst}"
           )
-<<<<<<< HEAD
         foreach(src_file ${src_files})
-          add_custom_command(TARGET ${TARGET} PRE_BUILD
-          COMMAND ${CMAKE_COMMAND} -E copy "${src_file}" "${dst}"
-          COMMENT "copying ${src_file} -> ${dst}")
-        endforeach()
-        else() # not windows
-        add_custom_command(TARGET ${TARGET} PRE_BUILD 
-          COMMAND ${CMAKE_COMMAND} -E make_directory  "${dst}"
-          COMMAND ${CMAKE_COMMAND} -E copy "${src_files}" "${dst}"
-=======
-        foreach(src_file ${src_files}) 
           add_custom_command(TARGET ${TARGET} PRE_BUILD 
           COMMAND ${CMAKE_COMMAND} -E copy "${src_file}" "${dst}"
           COMMENT "copying ${src_file} -> ${dst}")
@@ -69,7 +54,6 @@
           add_custom_command(TARGET ${TARGET} PRE_BUILD 
           COMMAND mkdir -p "${dst}"
           COMMAND cp -r "${src}" "${dst}"
->>>>>>> b03a44e0
           COMMENT "copying ${src} -> ${dst}")
         endif(WIN32)
     endforeach()
@@ -103,14 +87,13 @@
   DSTS ${dst_dir}
   DEPS boost
 )
-if(NOT WIN32)
+
 set(dst_dir "${FLUID_INSTALL_DIR}/third_party/install/xxhash")
 copy(xxhash_lib
   SRCS ${XXHASH_INCLUDE_DIR} ${XXHASH_LIBRARIES}
   DSTS ${dst_dir} ${dst_dir}/lib
   DEPS xxhash
 )
-endif(NOT WIN32)
 
 if(NOT PROTOBUF_FOUND)
     set(dst_dir "${FLUID_INSTALL_DIR}/third_party/install/protobuf")
